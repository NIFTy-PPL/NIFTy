# This program is free software: you can redistribute it and/or modify
# it under the terms of the GNU General Public License as published by
# the Free Software Foundation, either version 3 of the License, or
# (at your option) any later version.
#
# This program is distributed in the hope that it will be useful,
# but WITHOUT ANY WARRANTY; without even the implied warranty of
# MERCHANTABILITY or FITNESS FOR A PARTICULAR PURPOSE.  See the
# GNU General Public License for more details.
#
# You should have received a copy of the GNU General Public License
# along with this program.  If not, see <http://www.gnu.org/licenses/>.
#
# Copyright(C) 2013-2019 Max-Planck-Society
#
# NIFTy is being developed at the Max-Planck-Institut fuer Astrophysik.

import sys
from time import time

import numpy as np

<<<<<<< HEAD
from . import utilities
=======
from .logger import logger
from . import dobj, utilities
>>>>>>> 222a4305
from .domain_tuple import DomainTuple
from .domains.power_space import PowerSpace
from .field import Field
from .logger import logger
from .multi_domain import MultiDomain
from .multi_field import MultiField
from .operators.block_diagonal_operator import BlockDiagonalOperator
from .operators.diagonal_operator import DiagonalOperator
from .operators.distributors import PowerDistributor
from .operators.operator import Operator
from .plot import Plot

__all__ = ['PS_field', 'power_analyze', 'create_power_operator',
           'create_harmonic_smoothing_operator', 'from_random',
           'full', 'makeField',
           'makeDomain', 'sqrt', 'exp', 'log', 'tanh', 'sigmoid',
           'sin', 'cos', 'tan', 'sinh', 'cosh', 'log10',
           'absolute', 'one_over', 'clip', 'sinc', "log1p", "expm1",
           'conjugate', 'get_signal_variance', 'makeOp', 'domain_union',
           'get_default_codomain', 'single_plot', 'exec_time',
           'calculate_position']


def PS_field(pspace, func):
    """Convenience function sampling a power spectrum

    Parameters
    ----------
    pspace : PowerSpace
        space at whose `k_lengths` the power spectrum function is evaluated
    func : function taking and returning a numpy.ndarray(float)
        the power spectrum function

    Returns
    -------
    Field
        A field defined on (pspace,) containing the computed function values
    """
    if not isinstance(pspace, PowerSpace):
        raise TypeError
    data = func(pspace.k_lengths)
    return Field(DomainTuple.make(pspace), data)


def get_signal_variance(spec, space):
    """
    Computes how much a field with a given power spectrum will vary in space

    This is a small helper function that computes the expected variance
    of a harmonically transformed sample of this power spectrum.

    Parameters
    ---------
    spec: method
        a method that takes one k-value and returns the power spectrum at that
        location
    space: PowerSpace or any harmonic Domain
        If this function is given a harmonic domain, it creates the naturally
        binned PowerSpace to that domain.
        The field, for which the signal variance is then computed, is assumed
        to have this PowerSpace as naturally binned PowerSpace
    """
    if space.harmonic:
        space = PowerSpace(space)
    if not isinstance(space, PowerSpace):
        raise ValueError(
            "space must be either a harmonic space or Power space.")
    field = PS_field(space, spec)
    dist = PowerDistributor(space.harmonic_partner, space)
    k_field = dist(field)
    return k_field.weight(2).sum()


def _single_power_analyze(field, idx, binbounds):
    power_domain = PowerSpace(field.domain[idx], binbounds)
    pd = PowerDistributor(field.domain, power_domain, idx)
    return pd.adjoint_times(field.weight(1)).weight(-1)  # divides by bin size


# MR FIXME: this function is not well suited for analyzing more than one
# subdomain at once, because it allows only one set of binbounds.
def power_analyze(field, spaces=None, binbounds=None,
                  keep_phase_information=False):
    """Computes the power spectrum for a subspace of `field`.

    Creates a PowerSpace for the space addressed by `spaces` with the given
    binning and computes the power spectrum as a :class:`Field` over this
    PowerSpace. This can only be done if the subspace to  be analyzed is a
    harmonic space. The resulting field has the same units as the square of the
    initial field.

    Parameters
    ----------
    field : Field
        The field to be analyzed
    spaces : None or int or tuple of int, optional
        The indices of subdomains for which the power spectrum shall be
        computed.
        If None, all subdomains will be converted.
        (default : None).
    binbounds : None or array-like, optional
        Inner bounds of the bins (default : None).
        if binbounds is None : bins are inferred.
    keep_phase_information : bool, optional
        If False, return a real-valued result containing the power spectrum
        of `field`.
        If True, return a complex-valued result whose real component
        contains the power spectrum computed from the real part of `field`,
        and whose imaginary component contains the power
        spectrum computed from the imaginary part of `field`.
        The absolute value of this result should be identical to the output
        of power_analyze with keep_phase_information=False.
        (default : False).

    Returns
    -------
    Field
        The output object. Its domain is a PowerSpace and it contains
        the power spectrum of `field`.
    """

    for sp in field.domain:
        if not sp.harmonic and not isinstance(sp, PowerSpace):
            logger.warning("WARNING: Field has a space in `domain` which is "
                           "neither harmonic nor a PowerSpace.")

    spaces = utilities.parse_spaces(spaces, len(field.domain))

    if len(spaces) == 0:
        raise ValueError("No space for analysis specified.")

    field_real = not utilities.iscomplextype(field.dtype)
    if (not field_real) and keep_phase_information:
        raise ValueError("cannot keep phase from real-valued input Field")

    if keep_phase_information:
        parts = [field.real*field.real, field.imag*field.imag]
    else:
        if field_real:
            parts = [field**2]
        else:
            parts = [field.real*field.real + field.imag*field.imag]

    for space_index in spaces:
        parts = [_single_power_analyze(part, space_index, binbounds)
                 for part in parts]

    return parts[0] + 1j*parts[1] if keep_phase_information else parts[0]


def _create_power_field(domain, power_spectrum):
    if not callable(power_spectrum):  # we have a Field defined on a PowerSpace
        if not isinstance(power_spectrum, Field):
            raise TypeError("Field object expected")
        if len(power_spectrum.domain) != 1:
            raise ValueError("exactly one domain required")
        if not isinstance(power_spectrum.domain[0], PowerSpace):
            raise TypeError("PowerSpace required")
        power_domain = power_spectrum.domain[0]
        fp = power_spectrum
    else:
        power_domain = PowerSpace(domain)
        fp = PS_field(power_domain, power_spectrum)

    return PowerDistributor(domain, power_domain)(fp)


def create_power_operator(domain, power_spectrum, space=None):
    """Creates a diagonal operator with the given power spectrum.

    Constructs a diagonal operator that is defined on the specified domain.

    Parameters
    ----------
    domain : Domain, tuple of Domain or DomainTuple
        Domain on which the power operator shall be defined.
    power_spectrum : callable or Field
        An object that contains the power spectrum as a function of k.
    space : int
        the domain index on which the power operator will work

    Returns
    -------
    DiagonalOperator
        An operator that implements the given power spectrum.
    """
    domain = DomainTuple.make(domain)
    space = utilities.infer_space(domain, space)
    field = _create_power_field(domain[space], power_spectrum)
    return DiagonalOperator(field, domain, space)


def create_harmonic_smoothing_operator(domain, space, sigma):
    """Creates an operator which smoothes a subspace of a harmonic domain.

    Parameters
    ----------
    domain: DomainTuple
        The total domain and target of the operator
    space : int
        the index of the subspace on which the operator acts.
        This must be a harmonic space
    sigma : float
        The sigma of the Gaussian smoothing kernel

    Returns
    -------
    DiagonalOperator
        The requested smoothing operator
    """
    kfunc = domain[space].get_fft_smoothing_kernel_function(sigma)
    return DiagonalOperator(kfunc(domain[space].get_k_length_array()), domain,
                            space)


def full(domain, val):
    """Convenience function creating Fields/MultiFields with uniform values.

    Parameters
    ----------
    domain : Domainoid
        the intended domain of the output field
    val : scalar value
        the uniform value to be placed into all entries of the result

    Returns
    -------
    Field or MultiField
        The newly created uniform field
    """
    if isinstance(domain, (dict, MultiDomain)):
        return MultiField.full(domain, val)
    return Field.full(domain, val)


def from_random(random_type, domain, dtype=np.float64, **kwargs):
    """Convenience function creating Fields/MultiFields with random values.

    Parameters
    ----------
    random_type : 'pm1', 'normal', or 'uniform'
            The random distribution to use.
    domain : Domainoid
        the intended domain of the output field
    dtype : type
        data type of the output field (e.g. numpy.float64)
    **kwargs : additional parameters for the random distribution
        ('mean' and 'std' for 'normal', 'low' and 'high' for 'uniform')

    Returns
    -------
    Field or MultiField
        The newly created random field
    """
    if isinstance(domain, (dict, MultiDomain)):
        return MultiField.from_random(random_type, domain, dtype, **kwargs)
    return Field.from_random(random_type, domain, dtype, **kwargs)


def makeField(domain, arr):
    """Convenience function creating Fields/MultiFields from Numpy arrays or
    dicts of Numpy arrays.

    Parameters
    ----------
    domain : Domainoid
        the intended domain of the output field
    arr : Numpy array if `domain` corresponds to a `DomainTuple`,
          dictionary of Numpy arrays if `domain` corresponds to a `MultiDomain`

    Returns
    -------
    Field or MultiField
        The newly created random field
    """
    if isinstance(domain, (dict, MultiDomain)):
        return MultiField.from_raw(domain, arr)
    return Field.from_raw(domain, arr)


def makeDomain(domain):
    """Convenience function creating DomainTuples/MultiDomains Domainoids.

    Parameters
    ----------
    domain : Domainoid (can be DomainTuple, MultiDomain, dict, Domain or list of Domains)
        the description of the requested (multi-)domain

    Returns
    -------
    DomainTuple or MultiDomain
        The newly created domain object
    """
    if isinstance(domain, (MultiDomain, dict)):
        return MultiDomain.make(domain)
    return DomainTuple.make(domain)


def makeOp(input):
    """Converts a Field or MultiField to a diagonal operator.

    Parameters
    ----------
    input : None, Field or MultiField
        - if None, None is returned.
        - if Field, a DiagonalOperator with the coefficients given by this
            Field is returned.
        - if MultiField, a BlockDiagonalOperator with entries given by this
            MultiField is returned.

    Notes
    -----
    No volume factors are applied.
    """
    if input is None:
        return None
    if isinstance(input, Field):
        return DiagonalOperator(input)
    if isinstance(input, MultiField):
        return BlockDiagonalOperator(
            input.domain, {key: makeOp(val) for key, val in input.items()})
    raise NotImplementedError


def domain_union(domains):
    """Computes the union of multiple DomainTuples/MultiDomains.

    Parameters
    ----------
    domains : list of DomainTuple or MultiDomain
        - if DomainTuple, all entries must be equal
        - if MultiDomain, there must not be any conflicting components
    """
    if isinstance(domains[0], DomainTuple):
        if any(dom != domains[0] for dom in domains[1:]):
            raise ValueError("domain mismatch")
        return domains[0]
    return MultiDomain.union(domains)


# Arithmetic functions working on Fields


_current_module = sys.modules[__name__]

for f in ["sqrt", "exp", "log", "log10", "tanh", "sigmoid",
          "conjugate", 'sin', 'cos', 'tan', 'sinh', 'cosh',
          'absolute', 'one_over', 'sinc', 'log1p', 'expm1']:
    def func(f):
        def func2(x):
            from .linearization import Linearization
            from .operators.operator import Operator
            if isinstance(x, (Field, MultiField, Linearization, Operator)):
                return getattr(x, f)()
            else:
                return getattr(np, f)(x)
        return func2
    setattr(_current_module, f, func(f))


def clip(a, a_min=None, a_max=None):
    return a.clip(a_min, a_max)


def get_default_codomain(domainoid, space=None):
    """For `RGSpace`, returns the harmonic partner domain.
    For `DomainTuple`, returns a copy of the object in which the domain
    indexed by `space` is substituted by its harmonic partner domain.
    In this case, if `space` is None, it is set to 0 if the `DomainTuple`
    contains exactly one domain.

    Parameters
    ----------
    domain: `RGSpace` or `DomainTuple`
        Domain for which to constuct the default harmonic partner
    space: int
        Optional index of the subdomain to be replaced by its default
        codomain. `domain[space]` must be of class `RGSpace`.
    """
    from .domains.rg_space import RGSpace
    from .domains.hp_space import HPSpace
    from .domains.gl_space import GLSpace
    from .domains.lm_space import LMSpace
    if isinstance(domainoid, RGSpace):
        return domainoid.get_default_codomain()
    if not isinstance(domainoid, DomainTuple):
        raise TypeError(
            'Works only on RGSpaces and DomainTuples containing those')
    space = utilities.infer_space(domainoid, space)
    if not isinstance(domainoid[space], (RGSpace, HPSpace, GLSpace, LMSpace)):
        raise TypeError("can only codomain structrued spaces")
    ret = [dom for dom in domainoid]
    ret[space] = domainoid[space].get_default_codomain()
    return DomainTuple.make(ret)


def single_plot(field, **kwargs):
    """Creates a single plot using `Plot`.
    Keyword arguments are passed to both `Plot.add` and `Plot.output`.
    """
    p = Plot()
    p.add(field, **kwargs)
    if 'title' in kwargs:
        del(kwargs['title'])
    p.output(**kwargs)


def exec_time(obj, want_metric=True):
    """Times the execution time of an operator or an energy."""
    from .linearization import Linearization
    from .minimization.energy import Energy
    from .operators.energy_operators import EnergyOperator
    if isinstance(obj, Energy):
        t0 = time()
        obj.at(0.99*obj.position)
        logger.info('Energy.at(): {}'.format(time() - t0))

        t0 = time()
        obj.value
        logger.info('Energy.value: {}'.format(time() - t0))
        t0 = time()
        obj.gradient
        logger.info('Energy.gradient: {}'.format(time() - t0))
        t0 = time()
        obj.metric
        logger.info('Energy.metric: {}'.format(time() - t0))

        t0 = time()
        obj.apply_metric(obj.position)
        logger.info('Energy.apply_metric: {}'.format(time() - t0))

        t0 = time()
        obj.metric(obj.position)
        logger.info('Energy.metric(position): {}'.format(time() - t0))
    elif isinstance(obj, Operator):
        want_metric = bool(want_metric)
        pos = from_random('normal', obj.domain)
        t0 = time()
        obj(pos)
        logger.info('Operator call with field: {}'.format(time() - t0))

        lin = Linearization.make_var(pos, want_metric=want_metric)
        t0 = time()
        res = obj(lin)
        logger.info('Operator call with linearization: {}'.format(time() - t0))

        if isinstance(obj, EnergyOperator):
            t0 = time()
            res.gradient
            logger.info('Gradient evaluation: {}'.format(time() - t0))

            if want_metric:
                t0 = time()
                res.metric(pos)
                logger.info('Metric apply: {}'.format(time() - t0))
    else:
        raise TypeError


def calculate_position(operator, output):
    """Finds approximate preimage of an operator for a given output."""
    from .minimization.descent_minimizers import NewtonCG
    from .minimization.iteration_controllers import GradientNormController
    from .minimization.metric_gaussian_kl import MetricGaussianKL
    from .operators.scaling_operator import ScalingOperator
    from .operators.energy_operators import GaussianEnergy, StandardHamiltonian
    if not isinstance(operator, Operator):
        raise TypeError
    if output.domain != operator.target:
        raise TypeError
    cov = 1e-3*output.val.max()**2
    invcov = ScalingOperator(cov, output.domain).inverse
    d = output + invcov.draw_sample(from_inverse=True)
    lh = GaussianEnergy(d, invcov)(operator)
    H = StandardHamiltonian(
        lh, ic_samp=GradientNormController(iteration_limit=200))
    pos = 0.1*from_random('normal', operator.domain)
    minimizer = NewtonCG(GradientNormController(iteration_limit=10))
    for ii in range(3):
        kl = MetricGaussianKL(pos, H, 3, mirror_samples=True)
        kl, _ = minimizer(kl)
        pos = kl.position
    return pos<|MERGE_RESOLUTION|>--- conflicted
+++ resolved
@@ -20,12 +20,8 @@
 
 import numpy as np
 
-<<<<<<< HEAD
+from .logger import logger
 from . import utilities
-=======
-from .logger import logger
-from . import dobj, utilities
->>>>>>> 222a4305
 from .domain_tuple import DomainTuple
 from .domains.power_space import PowerSpace
 from .field import Field
