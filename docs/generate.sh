--- conflicted
+++ resolved
@@ -1,7 +1,4 @@
 rm -rf docs/build docs/source/mod
-<<<<<<< HEAD
-sphinx-apidoc -l -e -d 2 -o docs/source/mod nifty4
-=======
+#sphinx-apidoc -l -e -d 2 -o docs/source/mod nifty4
 python docs/better_apidoc.py -l -e -d 3 -t docs/generation-templates -o docs/source/mod nifty4
->>>>>>> b7e4b188
 sphinx-build -b html docs/source/ docs/build/