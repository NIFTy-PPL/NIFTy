--- conflicted
+++ resolved
@@ -46,13 +46,9 @@
     p_space = amplitude_model.target[0]
     power_distributor = PowerDistributor(h_space, p_space)
     A = power_distributor(amplitude_model)
-<<<<<<< HEAD
     vol = h_space.scalar_dvol
     vol = ScalingOperator(vol ** (-0.5),h_space)
-    return ht(vol(A)*FieldAdapter(MultiDomain.make({"xi": h_space}), "xi"))
-=======
-    return ht(A*FieldAdapter(MultiDomain.make({name: h_space}), name))
->>>>>>> ad593f04
+    return ht(vol(A)*FieldAdapter(MultiDomain.make({name: h_space}), name))
 
 
 def MfCorrelatedField(s_space_spatial, s_space_energy, amplitude_model_spatial,
