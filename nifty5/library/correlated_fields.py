--- conflicted
+++ resolved
@@ -71,8 +71,4 @@
     a_energy = dom_distr_energy(amplitude_model_energy)
     a = a_spatial*a_energy
     A = pd(a)
-<<<<<<< HEAD
-    return ht(A*FieldAdapter(MultiDomain.make({name: h_space}), name))
-=======
-    return ht(A*FieldAdapter(MultiDomain.make({"xi": h_space}), "xi"))
->>>>>>> c0bc65a3
+    return ht(A*FieldAdapter(MultiDomain.make({name: h_space}), name))