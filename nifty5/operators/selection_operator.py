--- conflicted
+++ resolved
@@ -20,11 +20,8 @@
 
 from ..compat import *
 from ..multi.multi_domain import MultiDomain
-<<<<<<< HEAD
 from ..field import Field
-=======
 from .linear_operator import LinearOperator
->>>>>>> 093f8b06
 
 
 class SelectionOperator(LinearOperator):
@@ -57,11 +54,8 @@
     def apply(self, x, mode):
         self._check_input(x, mode)
         if mode == self.TIMES:
-            if isinstance(x[self._key], Field):
-                return x[self._key]
-            else:
-                #else it is probably None
-                return Field.full(self.target, 0)
+            f = x[self._key]
+            return Field.full(self.target, 0) if f is None else f
         else:
             from ..multi.multi_field import MultiField
             return MultiField.from_dict({self._key: x}, self._domain)