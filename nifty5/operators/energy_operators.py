# This program is free software: you can redistribute it and/or modify
# it under the terms of the GNU General Public License as published by
# the Free Software Foundation, either version 3 of the License, or
# (at your option) any later version.
#
# This program is distributed in the hope that it will be useful,
# but WITHOUT ANY WARRANTY; without even the implied warranty of
# MERCHANTABILITY or FITNESS FOR A PARTICULAR PURPOSE.  See the
# GNU General Public License for more details.
#
# You should have received a copy of the GNU General Public License
# along with this program.  If not, see <http://www.gnu.org/licenses/>.
#
# Copyright(C) 2013-2019 Max-Planck-Society
#
# NIFTy is being developed at the Max-Planck-Institut fuer Astrophysik.

import numpy as np

from .. import utilities
from ..domain_tuple import DomainTuple
from ..field import Field
from ..linearization import Linearization
from ..sugar import makeDomain, makeOp
from .linear_operator import LinearOperator
from .operator import Operator
from .sampling_enabler import SamplingEnabler
from .sandwich_operator import SandwichOperator
from .simple_linear_operators import VdotOperator


class EnergyOperator(Operator):
    """Operator which has a scalar domain as target domain.

    It is intended as an objective function for field inference.

    Examples
    --------
     - Information Hamiltonian, i.e. negative-log-probabilities.
     - Gibbs free energy, i.e. an averaged Hamiltonian, aka Kullbach-Leibler
       divergence.
    """
    _target = DomainTuple.scalar_domain()


class SquaredNormOperator(EnergyOperator):
    """Computes the L2-norm of the output of an operator.

    Parameters
    ----------
    domain : Domain, DomainTuple or tuple of Domain
        Domain of the operator in which the L2-norm shall be computed.
    """

    def __init__(self, domain):
        self._domain = domain

    def apply(self, x):
        self._check_input(x)
        if isinstance(x, Linearization):
            val = Field.scalar(x.val.vdot(x.val))
            jac = VdotOperator(2*x.val)(x.jac)
            return x.new(val, jac)
        return Field.scalar(x.vdot(x))


class QuadraticFormOperator(EnergyOperator):
    """Computes the L2-norm of a Field or MultiField with respect to a
    specific kernel given by `endo`.

    .. math ::
        E(f) = \\frac12 f^\\dagger \\text{endo}(f)

    Parameters
    ----------
    endo : EndomorphicOperator
         Kernel of the quadratic form
    """

    def __init__(self, endo):
        from .endomorphic_operator import EndomorphicOperator
        if not isinstance(endo, EndomorphicOperator):
            raise TypeError("op must be an EndomorphicOperator")
        self._op = endo
        self._domain = endo.domain

    def apply(self, x):
        self._check_input(x)
        if isinstance(x, Linearization):
            t1 = self._op(x.val)
            jac = VdotOperator(t1)(x.jac)
            val = Field.scalar(0.5*x.val.vdot(t1))
            return x.new(val, jac)
        return Field.scalar(0.5*x.vdot(self._op(x)))


class GaussianEnergy(EnergyOperator):
    """Class for energies of fields with Gaussian probability distribution.

    Represents up to constants in :math:`m`:

    .. math ::
        E(f) = - \\log G(f-m, D) = 0.5 (f-m)^\\dagger D^{-1} (f-m),

    an information energy for a Gaussian distribution with mean m and
    covariance D.

    Parameters
    ----------
    mean : Field
        Mean of the Gaussian. Default is 0.
    covariance : LinearOperator
        Covariance of the Gaussian. Default is the identity operator.
    domain : Domain, DomainTuple, tuple of Domain or MultiDomain
        Operator domain. By default it is inferred from `mean` or
        `covariance` if specified

    Note
    ----
    At least one of the arguments has to be provided.
    """

    def __init__(self, mean=None, covariance=None, domain=None):
        if mean is not None and not isinstance(mean, Field):
            raise TypeError
        if covariance is not None and not isinstance(covariance,
                                                     LinearOperator):
            raise TypeError

        self._domain = None
        if mean is not None:
            self._checkEquivalence(mean.domain)
        if covariance is not None:
            self._checkEquivalence(covariance.domain)
        if domain is not None:
            self._checkEquivalence(domain)
        if self._domain is None:
            raise ValueError("no domain given")
        self._mean = mean
        if covariance is None:
            self._op = SquaredNormOperator(self._domain).scale(0.5)
        else:
            self._op = QuadraticFormOperator(covariance.inverse)
        self._icov = None if covariance is None else covariance.inverse

    def _checkEquivalence(self, newdom):
        newdom = makeDomain(newdom)
        if self._domain is None:
            self._domain = newdom
        else:
            if self._domain != newdom:
                raise ValueError("domain mismatch")

    def apply(self, x):
        self._check_input(x)
        residual = x if self._mean is None else x - self._mean
        res = self._op(residual).real
        if not isinstance(x, Linearization) or not x.want_metric:
            return res
        metric = SandwichOperator.make(x.jac, self._icov)
        return res.add_metric(metric)


class PoissonianEnergy(EnergyOperator):
    """Class for likelihood Hamiltonians of expected count field constrained
    by Poissonian count data.

    Represents up to an f-independent term :math:`log(d!)`:

    .. math ::
        E(f) = -\\log \\text{Poisson}(d|f) = \\sum f - d^\\dagger \\log(f),

    where f is a :class:`Field` in data space with the expectation values for
    the counts.

    Parameters
    ----------
    d : Field
        Data field with counts. Needs to have integer dtype and all field
        values need to be non-negative.
    """

    def __init__(self, d):
        if not isinstance(d, Field) or not np.issubdtype(d.dtype, np.integer):
            raise TypeError
        if np.any(d.local_data < 0):
            raise ValueError
        self._d = d
        self._domain = DomainTuple.make(d.domain)

    def apply(self, x):
        self._check_input(x)
        res = x.sum() - x.log().vdot(self._d)
        if not isinstance(x, Linearization):
            return Field.scalar(res)
        if not x.want_metric:
            return res
        metric = SandwichOperator.make(x.jac, makeOp(1./x.val))
        return res.add_metric(metric)


class InverseGammaLikelihood(EnergyOperator):
    """
    FIXME
    """

    def __init__(self, d):
        if not isinstance(d, Field):
            raise TypeError
        self._d = d
        self._domain = DomainTuple.make(d.domain)

    def apply(self, x):
        self._check_input(x)
        res = 0.5*(x.log().sum() + (1./x).vdot(self._d))
        if not isinstance(x, Linearization):
            return Field.scalar(res)
        if not x.want_metric:
            return res
        metric = SandwichOperator.make(x.jac, makeOp(0.5/(x.val**2)))
        return res.add_metric(metric)


class BernoulliEnergy(EnergyOperator):
    """Computes likelihood energy of expected event frequency constrained by
    event data.

    .. math ::
        E(f) = -\\log \\text{Bernoulli}(d|f)
             = -d^\\dagger \\log f  - (1-d)^\\dagger \\log(1-f),

    where f is a field defined on `d.domain` with the expected
    frequencies of events.

    Parameters
    ----------
    d : Field
        Data field with events (1) or non-events (0).
    """

    def __init__(self, d):
        print(d.dtype)
        if not isinstance(d, Field) or not np.issubdtype(d.dtype, np.integer):
            raise TypeError
        if not np.all(np.logical_or(d.local_data == 0, d.local_data == 1)):
            raise ValueError
        self._d = d
        self._domain = DomainTuple.make(d.domain)

    def apply(self, x):
        self._check_input(x)
        v = -(x.log().vdot(self._d) + (1. - x).log().vdot(1. - self._d))
        if not isinstance(x, Linearization):
            return Field.scalar(v)
        if not x.want_metric:
            return v
        met = makeOp(1./(x.val*(1. - x.val)))
        met = SandwichOperator.make(x.jac, met)
        return v.add_metric(met)


<<<<<<< HEAD
class StandardHamiltonian(EnergyOperator):
=======
class Hamiltonian(EnergyOperator):
    """Computes an information Hamiltonian in its standard form, i.e. with the
    prior being a Gaussian with unit covariance.

    Let the likelihood energy be :math:`E_{lh}`. Then this operator computes:

    .. math ::
         H(f) = 0.5 f^\\dagger f + E_{lh}(f):

    Other field priors can be represented via transformations of a white
    Gaussian field into a field with the desired prior probability structure.

    By implementing prior information this way, the field prior is represented
    by a generative model, from which NIFTy can draw samples and infer a field
    using the Maximum a Posteriori (MAP) or the Variational Bayes (VB) method.

    The metric of this operator can be used as covariance for drawing Gaussian
    samples.

    Parameters
    ----------
    lh : EnergyOperator
        The likelihood energy.
    ic_samp : IterationController
        Tells an internal :class:`SamplingEnabler` which convergence criterion
        to use to draw Gaussian samples.


    See also
    --------
    `Encoding prior knowledge in the structure of the likelihood`,
    Jakob Knollmüller, Torsten A. Ensslin,
    `<https://arxiv.org/abs/1812.04403>`_
    """

>>>>>>> 95837aad
    def __init__(self, lh, ic_samp=None):
        self._lh = lh
        self._prior = GaussianEnergy(domain=lh.domain)
        self._ic_samp = ic_samp
        self._domain = lh.domain

    def apply(self, x):
        self._check_input(x)
        if (self._ic_samp is None or not isinstance(x, Linearization)
                or not x.want_metric):
            return self._lh(x) + self._prior(x)
        else:
            lhx, prx = self._lh(x), self._prior(x)
            mtr = SamplingEnabler(lhx.metric, prx.metric.inverse,
                                  self._ic_samp, prx.metric.inverse)
            return (lhx + prx).add_metric(mtr)

    def __repr__(self):
        subs = 'Likelihood:\n{}'.format(utilities.indent(self._lh.__repr__()))
        subs += '\nPrior: Quadratic{}'.format(self._lh.domain.keys())
        return 'Hamiltonian:\n' + utilities.indent(subs)


class AveragedEnergy(EnergyOperator):
    """Computes Kullback-Leibler (KL) divergence or Gibbs free energies.

    A sample-averaged energy, e.g. an Hamiltonian, approximates the relevant
    part of a KL to be used in Variational Bayes inference if the samples are
    drawn from the approximating Gaussian:

    .. math ::
        \\text{KL}(m) = \\frac1{\\#\\{v_i\\}} \\sum_{v_i} H(m+v_i),

    where :math:`v_i` are the residual samples and :math:`m` is the mean field
    around which the samples are drawn.

    Parameters
    ----------
    h: Hamiltonian
       The energy to be averaged.
    res_samples : iterable of Fields
       Set of residual sample points to be added to mean field for approximate
       estimation of the KL.

    Note
    ----
    Having symmetrized residual samples, with both v_i and -v_i being present
    ensures that the distribution mean is exactly represented. This reduces
    sampling noise and helps the numerics of the KL minimization process in the
    variational Bayes inference.

    See also
    --------
    Let :math:`Q(f) = G(f-m,D)` be the Gaussian distribution
    which is used to approximate the accurate posterior :math:`P(f|d)` with
    information Hamiltonian
    :math:`H(d,f) = -\\log P(d,f) = -\\log P(f|d) + \\text{const}`. In
    Variational Bayes one needs to optimize the KL divergence between those
    two distributions for m. It is:

    :math:`KL(Q,P) = \\int Df Q(f) \\log Q(f)/P(f)\\\\
    = \\left< \\log Q(f) \\right>_Q(f) - \\left< \\log P(f) \\right>_Q(f)\\\\
    = \\text{const} + \\left< H(f) \\right>_G(f-m,D)`

    in essence the information Hamiltonian averaged over a Gaussian
    distribution centered on the mean m.

    :class:`AveragedEnergy(h)` approximates
    :math:`\\left< H(f) \\right>_{G(f-m,D)}` if the residuals
    :math:`f-m` are drawn from a Gaussian distribution with covariance
    :math:`D`.
    """

    def __init__(self, h, res_samples):
        self._h = h
        self._domain = h.domain
        self._res_samples = tuple(res_samples)

    def apply(self, x):
        self._check_input(x)
        mymap = map(lambda v: self._h(x + v), self._res_samples)
        return utilities.my_sum(mymap)*(1./len(self._res_samples))<|MERGE_RESOLUTION|>--- conflicted
+++ resolved
@@ -259,10 +259,7 @@
         return v.add_metric(met)
 
 
-<<<<<<< HEAD
 class StandardHamiltonian(EnergyOperator):
-=======
-class Hamiltonian(EnergyOperator):
     """Computes an information Hamiltonian in its standard form, i.e. with the
     prior being a Gaussian with unit covariance.
 
@@ -297,7 +294,6 @@
     `<https://arxiv.org/abs/1812.04403>`_
     """
 
->>>>>>> 95837aad
     def __init__(self, lh, ic_samp=None):
         self._lh = lh
         self._prior = GaussianEnergy(domain=lh.domain)
@@ -318,13 +314,13 @@
     def __repr__(self):
         subs = 'Likelihood:\n{}'.format(utilities.indent(self._lh.__repr__()))
         subs += '\nPrior: Quadratic{}'.format(self._lh.domain.keys())
-        return 'Hamiltonian:\n' + utilities.indent(subs)
+        return 'StandardHamiltonian:\n' + utilities.indent(subs)
 
 
 class AveragedEnergy(EnergyOperator):
     """Computes Kullback-Leibler (KL) divergence or Gibbs free energies.
 
-    A sample-averaged energy, e.g. an Hamiltonian, approximates the relevant
+    A sample-averaged energy, e.g. a Hamiltonian, approximates the relevant
     part of a KL to be used in Variational Bayes inference if the samples are
     drawn from the approximating Gaussian:
 
