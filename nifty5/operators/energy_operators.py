--- conflicted
+++ resolved
@@ -318,7 +318,6 @@
 
 
 class AveragedEnergy(EnergyOperator):
-<<<<<<< HEAD
     """Averages an energy over samples
 
     Can be used to computes Kullbach-Leibler (KL) divergence or Gibbs 
@@ -327,13 +326,6 @@
     A sample-averaged energy, e.g. an Hamiltonian, approximates the 
     relevant part of a KL to be used in Variational Bayes inference if
     the samples are drawn from the approximating Gaussian:
-=======
-    """Computes Kullback-Leibler (KL) divergence or Gibbs free energies.
-
-    A sample-averaged energy, e.g. a Hamiltonian, approximates the relevant
-    part of a KL to be used in Variational Bayes inference if the samples are
-    drawn from the approximating Gaussian:
->>>>>>> 60d0bba7
 
     .. math ::
         \\text{KL}(m) = \\frac1{\\#\\{v_i\\}} \\sum_{v_i} H(m+v_i),
