# This program is free software: you can redistribute it and/or modify
# it under the terms of the GNU General Public License as published by
# the Free Software Foundation, either version 3 of the License, or
# (at your option) any later version.
#
# This program is distributed in the hope that it will be useful,
# but WITHOUT ANY WARRANTY; without even the implied warranty of
# MERCHANTABILITY or FITNESS FOR A PARTICULAR PURPOSE.  See the
# GNU General Public License for more details.
#
# You should have received a copy of the GNU General Public License
# along with this program.  If not, see <http://www.gnu.org/licenses/>.
#
# Copyright(C) 2013-2019 Max-Planck-Society
#
# NIFTy is being developed at the Max-Planck-Institut fuer Astrophysik.

import sys

import numpy as np

from . import dobj, utilities
from .domain_tuple import DomainTuple
from .domains.power_space import PowerSpace
from .field import Field
from .logger import logger
from .multi_domain import MultiDomain
from .multi_field import MultiField
from .operators.block_diagonal_operator import BlockDiagonalOperator
from .operators.diagonal_operator import DiagonalOperator
from .operators.distributors import PowerDistributor

__all__ = ['PS_field', 'power_analyze', 'create_power_operator',
           'create_harmonic_smoothing_operator', 'from_random',
           'full', 'from_global_data', 'from_local_data',
           'makeDomain', 'sqrt', 'exp', 'log', 'tanh', 'sigmoid',
           'sin', 'cos', 'tan', 'sinh', 'cosh',
           'absolute', 'one_over', 'clip', 'sinc',
           'conjugate', 'get_signal_variance', 'makeOp', 'domain_union',
           'get_default_codomain']


def PS_field(pspace, func):
    if not isinstance(pspace, PowerSpace):
        raise TypeError
    data = dobj.from_global_data(func(pspace.k_lengths))
    return Field(DomainTuple.make(pspace), data)


def get_signal_variance(spec, space):
    """
    Computes how much a field with a given power spectrum will vary in space

    This is a small helper function that computes how the expected variance
    of a harmonically transformed sample of this power spectrum.

    Parameters
    ---------
    spec: method
        a method that takes one k-value and returns the power spectrum at that
        location
    space: PowerSpace or any harmonic Domain
        If this function is given a harmonic domain, it creates the naturally
        binned PowerSpace to that domain.
        The field, for which the signal variance is then computed, is assumed
        to have this PowerSpace as naturally binned PowerSpace
    """
    if space.harmonic:
        space = PowerSpace(space)
    if not isinstance(space, PowerSpace):
        raise ValueError(
            "space must be either a harmonic space or Power space.")
    field = PS_field(space, spec)
    dist = PowerDistributor(space.harmonic_partner, space)
    k_field = dist(field)
    return k_field.weight(2).sum()


def _single_power_analyze(field, idx, binbounds):
    power_domain = PowerSpace(field.domain[idx], binbounds)
    pd = PowerDistributor(field.domain, power_domain, idx)
    return pd.adjoint_times(field.weight(1)).weight(-1)  # divides by bin size


# MR FIXME: this function is not well suited for analyzing more than one
# subdomain at once, because it allows only one set of binbounds.
def power_analyze(field, spaces=None, binbounds=None,
                  keep_phase_information=False):
    """ Computes the power spectrum for a subspace of `field`.

    Creates a PowerSpace for the space addressed by `spaces` with the given
    binning and computes the power spectrum as a Field over this
    PowerSpace. This can only be done if the subspace to  be analyzed is a
    harmonic space. The resulting field has the same units as the square of the
    initial field.

    Parameters
    ----------
    field : Field
        The field to be analyzed
    spaces : None or int or tuple of int, optional
        The indices of subdomains for which the power spectrum shall be
        computed.
        If None, all subdomains will be converted.
        (default : None).
    binbounds : None or array-like, optional
        Inner bounds of the bins (default : None).
        if binbounds is None : bins are inferred.
    keep_phase_information : bool, optional
        If False, return a real-valued result containing the power spectrum
        of the input Field.
        If True, return a complex-valued result whose real component
        contains the power spectrum computed from the real part of the
        input Field, and whose imaginary component contains the power
        spectrum computed from the imaginary part of the input Field.
        The absolute value of this result should be identical to the output
        of power_analyze with keep_phase_information=False.
        (default : False).

    Returns
    -------
    Field
        The output object. Its domain is a PowerSpace and it contains
        the power spectrum of `field`.
    """

    for sp in field.domain:
        if not sp.harmonic and not isinstance(sp, PowerSpace):
            logger.warning("WARNING: Field has a space in `domain` which is "
                           "neither harmonic nor a PowerSpace.")

    spaces = utilities.parse_spaces(spaces, len(field.domain))

    if len(spaces) == 0:
        raise ValueError("No space for analysis specified.")

    field_real = not utilities.iscomplextype(field.dtype)
    if (not field_real) and keep_phase_information:
        raise ValueError("cannot keep phase from real-valued input Field")

    if keep_phase_information:
        parts = [field.real*field.real, field.imag*field.imag]
    else:
        if field_real:
            parts = [field**2]
        else:
            parts = [field.real*field.real + field.imag*field.imag]

    for space_index in spaces:
        parts = [_single_power_analyze(part, space_index, binbounds)
                 for part in parts]

    return parts[0] + 1j*parts[1] if keep_phase_information else parts[0]


def _create_power_field(domain, power_spectrum):
    if not callable(power_spectrum):  # we have a Field living on a PowerSpace
        if not isinstance(power_spectrum, Field):
            raise TypeError("Field object expected")
        if len(power_spectrum.domain) != 1:
            raise ValueError("exactly one domain required")
        if not isinstance(power_spectrum.domain[0], PowerSpace):
            raise TypeError("PowerSpace required")
        power_domain = power_spectrum.domain[0]
        fp = power_spectrum
    else:
        power_domain = PowerSpace(domain)
        fp = PS_field(power_domain, power_spectrum)

    return PowerDistributor(domain, power_domain)(fp)


def create_power_operator(domain, power_spectrum, space=None):
    """ Creates a diagonal operator with the given power spectrum.

    Constructs a diagonal operator that lives over the specified domain.

    Parameters
    ----------
    domain : Domain, tuple of Domain or DomainTuple
        Domain over which the power operator shall live.
    power_spectrum : callable or Field
        An object that contains the power spectrum as a function of k.
    space : int
        the domain index on which the power operator will work

    Returns
    -------
    DiagonalOperator
        An operator that implements the given power spectrum.
    """
    domain = DomainTuple.make(domain)
    space = utilities.infer_space(domain, space)
    field = _create_power_field(domain[space], power_spectrum)
    return DiagonalOperator(field, domain, space)


def create_harmonic_smoothing_operator(domain, space, sigma):
    kfunc = domain[space].get_fft_smoothing_kernel_function(sigma)
    return DiagonalOperator(kfunc(domain[space].get_k_length_array()), domain,
                            space)


def full(domain, val):
    if isinstance(domain, (dict, MultiDomain)):
        return MultiField.full(domain, val)
    return Field.full(domain, val)


def from_random(random_type, domain, dtype=np.float64, **kwargs):
    if isinstance(domain, (dict, MultiDomain)):
        return MultiField.from_random(random_type, domain, dtype, **kwargs)
    return Field.from_random(random_type, domain, dtype, **kwargs)


def from_global_data(domain, arr, sum_up=False):
    if isinstance(domain, (dict, MultiDomain)):
        return MultiField.from_global_data(domain, arr, sum_up)
    return Field.from_global_data(domain, arr, sum_up)


def from_local_data(domain, arr):
    if isinstance(domain, (dict, MultiDomain)):
        return MultiField.from_local_data(domain, arr)
    return Field.from_local_data(domain, arr)


def makeDomain(domain):
    if isinstance(domain, (MultiDomain, dict)):
        return MultiDomain.make(domain)
    return DomainTuple.make(domain)


def makeOp(input):
    if input is None:
        return None
    if isinstance(input, Field):
        return DiagonalOperator(input)
    if isinstance(input, MultiField):
        return BlockDiagonalOperator(
            input.domain, tuple(makeOp(val) for val in input.values()))
    raise NotImplementedError


def domain_union(domains):
    if isinstance(domains[0], DomainTuple):
        if any(dom != domains[0] for dom in domains[1:]):
            raise ValueError("domain mismatch")
        return domains[0]
    return MultiDomain.union(domains)


# Arithmetic functions working on Fields


_current_module = sys.modules[__name__]

for f in ["sqrt", "exp", "log", "tanh", "sigmoid",
          "conjugate", 'sin', 'cos', 'tan', 'sinh', 'cosh',
          'absolute', 'one_over', 'sinc']:
    def func(f):
        def func2(x):
            from .linearization import Linearization
            from .operators.operator import Operator
            if isinstance(x, (Field, MultiField, Linearization, Operator)):
                return getattr(x, f)()
            else:
                return getattr(np, f)(x)
        return func2
    setattr(_current_module, f, func(f))


<<<<<<< HEAD
def clip(a, a_min=None, a_max=None):
    return a.clip(a_min, a_max)


=======
>>>>>>> addd0938
def get_default_codomain(domainoid, space=None):
    """For `RGSpace`, returns the harmonic partner domain.
    For `DomainTuple`, returns a copy of the object in which the domain
    indexed by `space` is substituted by its harmonic partner domain.
    In this case, if `space` is None, it is set to 0 if the `DomainTuple`
    contains exactly one domain.

    Parameters
    ----------
    domain: `RGSpace` or `DomainTuple`
        Domain for which to constuct the default harmonic partner
    space: int
        Optional index of the subdomain to be replaced by its default
        codomain. `domain[space]` must be of class `RGSpace`.
    """
    from .domains.rg_space import RGSpace
    if isinstance(domainoid, RGSpace):
        return domainoid.get_default_codomain()
    if not isinstance(domainoid, DomainTuple):
        raise TypeError(
            'Works only on RGSpaces and DomainTuples containing those')
    space = utilities.infer_space(domainoid, space)
    if not isinstance(domainoid[space], RGSpace):
        raise TypeError("can only codomain RGSpaces")
    ret = [dom for dom in domainoid]
    ret[space] = domainoid[space].get_default_codomain()
    return DomainTuple.make(ret)<|MERGE_RESOLUTION|>--- conflicted
+++ resolved
@@ -270,13 +270,10 @@
     setattr(_current_module, f, func(f))
 
 
-<<<<<<< HEAD
 def clip(a, a_min=None, a_max=None):
     return a.clip(a_min, a_max)
 
 
-=======
->>>>>>> addd0938
 def get_default_codomain(domainoid, space=None):
     """For `RGSpace`, returns the harmonic partner domain.
     For `DomainTuple`, returns a copy of the object in which the domain
