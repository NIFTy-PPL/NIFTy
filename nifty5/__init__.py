--- conflicted
+++ resolved
@@ -77,12 +77,9 @@
 
 from .library.amplitude_model import AmplitudeModel
 from .library.los_response import LOSResponse
-<<<<<<< HEAD
-# from .library.point_sources import PointSources
-=======
-from .library.inverse_gamma_model import InverseGammaModel
-from .library.poissonian_energy import PoissonianEnergy
->>>>>>> d7aaaea0
+
+#from .library.inverse_gamma_model import InverseGammaModel
+
 from .library.wiener_filter_curvature import WienerFilterCurvature
 from .library.correlated_fields import CorrelatedField
 #                                         make_mf_correlated_field)
