# This program is free software: you can redistribute it and/or modify
# it under the terms of the GNU General Public License as published by
# the Free Software Foundation, either version 3 of the License, or
# (at your option) any later version.
#
# This program is distributed in the hope that it will be useful,
# but WITHOUT ANY WARRANTY; without even the implied warranty of
# MERCHANTABILITY or FITNESS FOR A PARTICULAR PURPOSE.  See the
# GNU General Public License for more details.
#
# You should have received a copy of the GNU General Public License
# along with this program.  If not, see <http://www.gnu.org/licenses/>.
#
# Copyright(C) 2013-2020 Max-Planck-Society
# Authors: Gordian Edenhofer, Philipp Frank
#
# NIFTy is being developed at the Max-Planck-Institut fuer Astrophysik.

import numpy as np
<<<<<<< HEAD
from nifty7.extra import check_jacobian_consistency, consistency_check

import nifty7 as ift
=======
from numpy.testing import assert_, assert_allclose

import nifty6 as ift
from nifty6.extra import check_jacobian_consistency, consistency_check

>>>>>>> e8618b90
from ..common import list2fixture, setup_function, teardown_function

spaces = (ift.UnstructuredDomain(4),
          ift.RGSpace((3, 2)),
          ift.LMSpace(5),
          ift.GLSpace(4))

space1 = list2fixture(spaces)
space2 = list2fixture(spaces)
dtype = list2fixture([np.float64, np.complex128])


def test_linear_einsum_outer(space1, space2, dtype, n_invocations=10):
    mf_dom = ift.MultiDomain.make({
        "dom01": space1,
        "dom02": ift.DomainTuple.make((space1, space2))})
    mf = ift.from_random(mf_dom, "normal", dtype=dtype)
    ss = "i,ij,j->ij"
    key_order = ("dom01", "dom02")
    le = ift.LinearEinsum(space2, mf, ss, key_order=key_order)
    assert_(consistency_check(le, domain_dtype=dtype, target_dtype=dtype) is None)

    le_ift = ift.DiagonalOperator(mf["dom01"], domain=mf_dom["dom02"], spaces=0) @ ift.DiagonalOperator(mf["dom02"])
    le_ift = le_ift @ ift.OuterProduct(ift.DomainTuple.make(mf_dom["dom02"][1]),
                                       ift.full(mf_dom["dom01"], 1.))

    for _ in range(n_invocations):
        r = ift.from_random(le.domain, "normal", dtype=dtype)
        assert_allclose(le(r).val, le_ift(r).val)
        r_adj = ift.from_random(le.target, "normal", dtype=dtype)
        assert_allclose(le.adjoint(r_adj).val, le_ift.adjoint(r_adj).val)


def test_linear_einsum_contraction(space1, space2, dtype, n_invocations=10):
    mf_dom = ift.MultiDomain.make({
        "dom01": space1,
        "dom02": ift.DomainTuple.make((space1, space2))})
    mf = ift.from_random(mf_dom, "normal", dtype=dtype)
    ss = "i,ij,j->i"
    key_order = ("dom01", "dom02")
    le = ift.LinearEinsum(space2, mf, ss, key_order=key_order)
    assert_(consistency_check(le, domain_dtype=dtype, target_dtype=dtype) is None)

    le_ift = ift.ContractionOperator(mf_dom["dom02"], 1)
    le_ift = le_ift @ ift.DiagonalOperator(mf["dom01"], domain=mf_dom["dom02"], spaces=0)
    le_ift = le_ift @ ift.DiagonalOperator(mf["dom02"])
    le_ift = le_ift @ ift.OuterProduct(ift.DomainTuple.make(mf_dom["dom02"][1]),
                                       ift.full(mf_dom["dom01"], 1.),)

    for _ in range(n_invocations):
        r = ift.from_random(le.domain, "normal", dtype=dtype)
        assert_allclose(le(r).val, le_ift(r).val)
        r_adj = ift.from_random(le.target, "normal", dtype=dtype)
        assert_allclose(le.adjoint(r_adj).val, le_ift.adjoint(r_adj).val)


class _SwitchSpacesOperator(ift.LinearOperator):
    """Operator to permutate the domain entries of fields.

    Exchanges the entries `space1` and `space2` of the input's domain.
    """
    def __init__(self, domain, space1, space2=0):
        self._capability = self.TIMES | self.ADJOINT_TIMES
        self._domain = ift.DomainTuple.make(domain)

        n_spaces = len(self._domain)
        if space1 >= n_spaces or space1 < 0 \
           or space2 >= n_spaces or space2 < 0:
            raise ValueError("invalid space value")

        tgt = list(self._domain)
        tgt[space2] = self._domain[space1]
        tgt[space1] = self._domain[space2]
        self._target = ift.DomainTuple.make(tgt)

        dom_axes = self._domain.axes
        tgt_axes = self._target.axes

        self._axes_dom = dom_axes[space1] + dom_axes[space2]
        self._axes_tgt = tgt_axes[space2] + tgt_axes[space1]

    def apply(self, x, mode):
        self._check_input(x, mode)
        args = self._axes_dom, self._axes_tgt
        if mode == self.ADJOINT_TIMES:
            args = args[::-1]
        return ift.Field(self._tgt(mode), np.moveaxis(x.val, *args))


def test_multi_linear_einsum_outer(space1, space2, dtype):
    ntries = 10
    n_invocations = 5
    mf_dom = ift.MultiDomain.make({
        "dom01": space1,
        "dom02": ift.DomainTuple.make((space1, space2)),
        "dom03": space2})
    ss = "i,ij,j->ij"
    key_order = ("dom01", "dom02", "dom03")
    mle = ift.MultiLinearEinsum(mf_dom, ss, key_order=key_order)
    check_jacobian_consistency(mle, ift.from_random(mle.domain, "normal", dtype=dtype), ntries=ntries)

    outer_i = ift.OuterProduct(
        ift.DomainTuple.make(mf_dom["dom02"][0]), ift.full(mf_dom["dom03"], 1.)
    )
    outer_j = ift.OuterProduct(
        ift.DomainTuple.make(mf_dom["dom02"][1]), ift.full(mf_dom["dom01"], 1.)
    )
    # SwitchSpacesOperator is equivalent to LinearEinsum with "ij->ji"
    mle_ift = _SwitchSpacesOperator(outer_i.target, 1) @ outer_i @ \
        ift.FieldAdapter(mf_dom["dom01"], "dom01") * \
        ift.FieldAdapter(mf_dom["dom02"], "dom02") * \
        (outer_j @ ift.FieldAdapter(mf_dom["dom03"], "dom03"))

    for _ in range(n_invocations):
        rl = ift.Linearization.make_var(ift.from_random(mle.domain, "normal", dtype=dtype))
        mle_rl, mle_ift_rl = mle(rl), mle_ift(rl)
        assert_allclose(mle_rl.val.val, mle_ift_rl.val.val)
        assert_allclose(mle_rl.jac(rl.val).val, mle_ift_rl.jac(rl.val).val)

        rj_adj = ift.from_random(mle_rl.jac.target, "normal", dtype=dtype)
        mle_j_val = mle_rl.jac.adjoint(rj_adj).val
        mle_ift_j_val = mle_ift_rl.jac.adjoint(rj_adj).val
        for k in mle_ift.domain.keys():
            assert_allclose(mle_j_val[k], mle_ift_j_val[k])<|MERGE_RESOLUTION|>--- conflicted
+++ resolved
@@ -17,17 +17,11 @@
 # NIFTy is being developed at the Max-Planck-Institut fuer Astrophysik.
 
 import numpy as np
-<<<<<<< HEAD
+from numpy.testing import assert_, assert_allclose
+
+import nifty7 as ift
 from nifty7.extra import check_jacobian_consistency, consistency_check
 
-import nifty7 as ift
-=======
-from numpy.testing import assert_, assert_allclose
-
-import nifty6 as ift
-from nifty6.extra import check_jacobian_consistency, consistency_check
-
->>>>>>> e8618b90
 from ..common import list2fixture, setup_function, teardown_function
 
 spaces = (ift.UnstructuredDomain(4),
