# This program is free software: you can redistribute it and/or modify
# it under the terms of the GNU General Public License as published by
# the Free Software Foundation, either version 3 of the License, or
# (at your option) any later version.
#
# This program is distributed in the hope that it will be useful,
# but WITHOUT ANY WARRANTY; without even the implied warranty of
# MERCHANTABILITY or FITNESS FOR A PARTICULAR PURPOSE.  See the
# GNU General Public License for more details.
#
# You should have received a copy of the GNU General Public License
# along with this program.  If not, see <http://www.gnu.org/licenses/>.
#
# Copyright(C) 2013-2019 Max-Planck-Society
#
# NIFTy is being developed at the Max-Planck-Institut fuer Astrophysik.

import pytest
from numpy.testing import assert_allclose

import nifty6 as ift
from ..common import setup_function, teardown_function


@pytest.mark.parametrize('sspace', [ift.RGSpace(4),
                                    ift.RGSpace((4, 4), (0.123, 0.4)),
                                    ift.HPSpace(8),
                                    ift.GLSpace(4)])
@pytest.mark.parametrize('rseed', [13, 2])
@pytest.mark.parametrize('Astds', [[1., 3.], [0.2, 1.4]])
@pytest.mark.parametrize('offset_std_mean', [1., 10.])
@pytest.mark.parametrize('N', [0, 2])
@pytest.mark.parametrize('zm_mean', [0, 1.])
def testAmplitudesConsistency(rseed, sspace, Astds, offset_std_mean, N, zm_mean):
    def stats(op, samples):
        sc = ift.StatCalculator()
        for s in samples:
            sc.add(op(s.extract(op.domain)))
        return sc.mean.val, sc.var.sqrt().val

    ift.random.push_sseq_from_seed(rseed)
    nsam = 100

    fsspace = ift.RGSpace((12,), (0.4,))
    if N == 2:
        dofdex1 = [0, 0]
        dofdex2 = [1, 0]
        dofdex3 = [1, 1]
    else:
        dofdex1, dofdex2, dofdex3 = None, None, None

    fa = ift.CorrelatedFieldMaker.make(zm_mean, offset_std_mean, 1E-8, '', N, dofdex1)
    fa.add_fluctuations(sspace, Astds[0], 1E-8, 1.1, 2., 2.1, .5, -2, 1., 'spatial', dofdex=dofdex2)
    fa.add_fluctuations(fsspace, Astds[1], 1E-8, 3.1, 1., .5, .1, -4, 1., 'freq', dofdex=dofdex3)
    op = fa.finalize()

    samples = [ift.from_random('normal', op.domain) for _ in range(nsam)]
    tot_flm, _ = stats(fa.total_fluctuation, samples)
    offset_amp_std, _ = stats(fa.amplitude_total_offset, samples)
    intergated_fluct_std0, _ = stats(fa.average_fluctuation(0), samples)
    intergated_fluct_std1, _ = stats(fa.average_fluctuation(1), samples)

    slice_fluct_std0, _ = stats(fa.slice_fluctuation(0), samples)
    slice_fluct_std1, _ = stats(fa.slice_fluctuation(1), samples)

    sams = [op(s) for s in samples]
    fluct_total = fa.total_fluctuation_realized(sams)
    fluct_space = fa.average_fluctuation_realized(sams, 0)
    fluct_freq = fa.average_fluctuation_realized(sams, 1)
    zm_std_mean = fa.offset_amplitude_realized(sams)
    sl_fluct_space = fa.slice_fluctuation_realized(sams, 0)
    sl_fluct_freq = fa.slice_fluctuation_realized(sams, 1)

    assert_allclose(offset_amp_std, zm_std_mean, rtol=0.5)
    assert_allclose(intergated_fluct_std0, fluct_space, rtol=0.5)
    assert_allclose(intergated_fluct_std1, fluct_freq, rtol=0.5)
    assert_allclose(tot_flm, fluct_total, rtol=0.5)
    assert_allclose(slice_fluct_std0, sl_fluct_space, rtol=0.5)
    assert_allclose(slice_fluct_std1, sl_fluct_freq, rtol=0.5)

    fa = ift.CorrelatedFieldMaker.make(0., offset_std_mean, .1, '', N, dofdex1)
    fa.add_fluctuations(fsspace, Astds[1], 1., 3.1, 1., .5, .1, -4, 1., 'freq', dofdex=dofdex3)
    m = 3.
    x = fa.moment_slice_to_average(m)
    fa.add_fluctuations(sspace, x, 1.5, 1.1, 2., 2.1, .5, -2, 1., 'spatial', 0, dofdex=dofdex2)
    op = fa.finalize()
    em, estd = stats(fa.slice_fluctuation(0), samples)

    assert_allclose(m, em, rtol=0.5)
<<<<<<< HEAD
=======
    ift.random.pop_sseq()

>>>>>>> 193a276f
    assert op.target[-2] == sspace
    assert op.target[-1] == fsspace<|MERGE_RESOLUTION|>--- conflicted
+++ resolved
@@ -87,10 +87,7 @@
     em, estd = stats(fa.slice_fluctuation(0), samples)
 
     assert_allclose(m, em, rtol=0.5)
-<<<<<<< HEAD
-=======
     ift.random.pop_sseq()
 
->>>>>>> 193a276f
     assert op.target[-2] == sspace
     assert op.target[-1] == fsspace