# This program is free software: you can redistribute it and/or modify
# it under the terms of the GNU General Public License as published by
# the Free Software Foundation, either version 3 of the License, or
# (at your option) any later version.
#
# This program is distributed in the hope that it will be useful,
# but WITHOUT ANY WARRANTY; without even the implied warranty of
# MERCHANTABILITY or FITNESS FOR A PARTICULAR PURPOSE.  See the
# GNU General Public License for more details.
#
# You should have received a copy of the GNU General Public License
# along with this program.  If not, see <http://www.gnu.org/licenses/>.
#
# Copyright(C) 2013-2017 Max-Planck-Society
#
# NIFTy is being developed at the Max-Planck-Institut fuer Astrophysik
# and financially supported by the Studienstiftung des deutschen Volkes.

import unittest

import numpy as np
from numpy.testing import assert_,\
                          assert_almost_equal,\
<<<<<<< HEAD
                          assert_allclose,\
                          assert_equal
=======
                          assert_allclose
from nose.plugins.skip import SkipTest
>>>>>>> f64c8f54

from itertools import product

from nifty import Field,\
                  RGSpace,\
                  HPSpace,\
                  GLSpace,\
                  LMSpace,\
                  PowerSpace,\
                  nifty_configuration

<<<<<<< HEAD
from d2o import distributed_data_object, STRATEGIES
=======
import d2o
from d2o import distributed_data_object
>>>>>>> f64c8f54

from test.common import expand


#  Exploring the parameter space
SPACES = [HPSpace(nside=1), RGSpace((4,)), GLSpace(nlat=2, nlon=3)]
SPACE_COMBINATIONS = [(), SPACES[0], SPACES[1], SPACES[2], SPACES[0:2], SPACES[1:]]
DTYPE_COMBINATIONS = [np.float64, np.complex128]
DIST_COMBINATIONS = STRATEGIES['global']
COPY_COMBINATIONS = [True, False]
VAL_COMBINATIONS = [None, None,
                    np.random.randn(12),  np.random.randn(12) + np.random.randn(12)*1j,
                    np.random.randn(4),  np.random.randn(4) + np.random.randn(4)*1j,
                    np.random.randn(6),  np.random.randn(6) + np.random.randn(6)*1j,
                    np.random.randn(48).reshape((12, 4)),
                    np.random.randn(48).reshape((12, 4)) + np.random.randn(48).reshape((12, 4))*1j,
                    np.random.randn(24).reshape((4, 6)),
                    np.random.randn(24).reshape((4, 6)) + np.random.randn(24).reshape((4, 6)) * 1j
                    ]

# The expected properties
EXPECTED_PROPERTIES = [{'shape': (),  # empty, real
                        'domain_axes': (),
                        'dof': 0,
                        'dim': 0,
                        'total_volume': 0.0,
                        },
                       {'shape': (),  # empty, complex
                        'domain_axes': (),
                        'dof': 0,
                        'dim': 0,
                        'total_volume': 0.0,
                        },
                       {'shape': (12,),  # hp, real
                        'domain_axes': ((0,),),
                        'dof': 12,
                        'dim': 12,
                        'total_volume': 4*np.pi,
                        },
                       {'shape': (12,),  # hp, complex
                        'domain_axes': ((0,),),
                        'dof': 24,
                        'dim': 12,
                        'total_volume': 4*np.pi,
                        },
                       {'shape': (4,),  # rg, real
                        'domain_axes': ((0,),),
                        'dof': 4,
                        'dim': 4,
                        'total_volume': 1.0,
                        },
                       {'shape': (4,),   # rg, complex
                        'domain_axes': ((0,),),
                        'dof': 8,
                        'dim': 4,
                        'total_volume': 1.0,
                        },
                       {'shape': (6,),  # gl, real
                        'domain_axes': ((0,),),
                        'dof': 6,
                        'dim': 6,
                        'total_volume': 4 * np.pi,
                        },
                       {'shape': (6,),  # gl, complex
                        'domain_axes': ((0,),),
                        'dof': 12,
                        'dim': 6,
                        'total_volume': 4 * np.pi,
                        },
                       {'shape': (12, 4,),  # prod(hp,rg), real
                        'domain_axes': ((0,), (1,)),
                        'dof': 48,
                        'dim': 48,
                        'total_volume':  4 * np.pi,
                        },
                       {'shape': (12, 4,),  # prod(hp,rg), complex
                        'domain_axes': ((0,), (1,)),
                        'dof': 96,
                        'dim': 48,
                        'total_volume': 4 * np.pi,
                        },
                       {'shape': (4, 6,),  # prod(rg,gl), real
                        'domain_axes': ((0,), (1,)),
                        'dof': 24,
                        'dim': 24,
                        'total_volume': 4 * np.pi,
                        },
                       {'shape': (4, 6,),  # prod(rg,gl), complex
                        'domain_axes': ((0,), (1,)),
                        'dof': 48,
                        'dim': 24,
                        'total_volume': 4 * np.pi,
                        },
                       ]


# The expected output of the methods

# cast test config, testing for shape, dtype and dist-strategy of the resulting d2o object,
# dist-strategy combinatorics maybe expanded
def get_cast_configs():
    keys = ('shape', 'distribution_strategy', 'dtype')
    values = product([(), (12,), (4,), (6,), (12, 4), (4, 6)], ['not'],
                     [np.float, np.complex])
    output = [dict(zip(keys, l)) for l in values]
    return output


# pnorm test config for  p=1
def get_norm_configs():
    output = []
    val = np.copy(VAL_COMBINATIONS)
    val[0] = np.zeros(1)
    val[1] = np.zeros(1)
    for i in val:
        output.append([np.sqrt(sum(abs(i.flatten())**2))])
    print output
    return output


# The tests
class FieldInterfaceTest(unittest.TestCase):
    @expand(product(SPACE_COMBINATIONS,
                    [['distribution_strategy', str],
                     ['domain', tuple],
                     ['domain_axes', tuple],
                     ['val', distributed_data_object],
                     ['shape', tuple],
                     ['dim', np.int],
                     ['dof', np.int],
                     ['total_volume', np.float]]))
    def test_return_types(self, domain, attribute_desired_type):
        attribute = attribute_desired_type[0]
        desired_type = attribute_desired_type[1]
        f = Field(domain=domain)
        assert_(isinstance(getattr(f, attribute), desired_type))


class FieldPropertyCheck(unittest.TestCase):
    @expand(zip(product(SPACE_COMBINATIONS, DTYPE_COMBINATIONS), EXPECTED_PROPERTIES))
    def test_consistency(self, setters, expected_attributes):
        f = Field(domain=setters[0], dtype=setters[1])
        for key, value in expected_attributes.iteritems():
            assert_equal(getattr(f, key), value)


class FieldFunctionalityTest(unittest.TestCase):
    @expand(zip(zip(product(SPACE_COMBINATIONS, DTYPE_COMBINATIONS), VAL_COMBINATIONS), 12*['not'], get_cast_configs()))
    def test_cast(self, setters, dist, expected_functionality):
        field = Field(domain=setters[0][0], val=setters[1], distribution_strategy=dist, dtype=setters[0][1])
        cast = field.cast()
        for key, value in expected_functionality.iteritems():
            assert_equal(getattr(cast, key), value)

#  not yet working
#    @expand(zip(product(SPACE_COMBINATIONS, DTYPE_COMBINATIONS), VAL_COMBINATIONS, get_norm_configs()))
#    def test_norm(self, setters, values, expected_functionality):
#        field = Field(domain=setters[0], val=values,  dtype=setters[1])
#        norm = field.norm()
#        for value in expected_functionality:
#            assert_equal(norm, value)


class Test_Functionality(unittest.TestCase):
    @expand(product([True, False], [True, False],
                    [True, False], [True, False],
                    [(1,), (4,), (5,)], [(1,), (6,), (7,)]))
    def test_hermitian_decomposition(self, z1, z2, preserve, complexdata,
                                     s1, s2):
        try:
            r1 = RGSpace(s1, harmonic=True, zerocenter=(z1,))
            r2 = RGSpace(s2, harmonic=True, zerocenter=(z2,))
            ra = RGSpace(s1+s2, harmonic=True, zerocenter=(z1, z2))
        except ValueError:
            raise SkipTest

        if preserve:
            complexdata=True
        v = np.random.random(s1+s2)
        if complexdata:
            v = v + 1j*np.random.random(s1+s2)
        f1 = Field(ra, val=v, copy=True)
        f2 = Field((r1, r2), val=v, copy=True)
        h1, a1 = Field._hermitian_decomposition((ra,), f1.val, (0,),
                                                ((0, 1,),), preserve)
        h2, a2 = Field._hermitian_decomposition((r1, r2), f2.val, (0, 1),
                                                ((0,), (1,)), preserve)
        h3, a3 = Field._hermitian_decomposition((r1, r2), f2.val, (1, 0),
                                                ((0,), (1,)), preserve)

        assert_almost_equal(h1.get_full_data(), h2.get_full_data())
        assert_almost_equal(a1.get_full_data(), a2.get_full_data())
        assert_almost_equal(h1.get_full_data(), h3.get_full_data())
        assert_almost_equal(a1.get_full_data(), a3.get_full_data())

    @expand(product([RGSpace((8,), harmonic=True,
                             zerocenter=False),
                     RGSpace((8, 8), harmonic=True, distances=0.123,
                             zerocenter=True)],
                    [RGSpace((8,), harmonic=True,
                             zerocenter=False),
                     LMSpace(12)],
                    ['real', 'complex']))
    def test_power_synthesize_analyze(self, space1, space2, base):
        nifty_configuration['harmonic_rg_base'] = base

        d2o.random.seed(11)

        p1 = PowerSpace(space1)
        spec1 = lambda k: 42/(1+k)**2
        fp1 = Field(p1, val=spec1)

        p2 = PowerSpace(space2)
        spec2 = lambda k: 42/(1+k)**3
        fp2 = Field(p2, val=spec2)

        outer = np.outer(fp1.val.get_full_data(), fp2.val.get_full_data())
        fp = Field((p1, p2), val=outer)

        samples = 2000
        ps1 = 0.
        ps2 = 0.
        for ii in xrange(samples):
            sk = fp.power_synthesize(spaces=(0, 1), real_signal=True)

            sp = sk.power_analyze(spaces=(0, 1), keep_phase_information=False)
            ps1 += sp.sum(spaces=1)/fp2.sum()
            ps2 += sp.sum(spaces=0)/fp1.sum()

        assert_allclose(ps1.val.get_full_data()/samples,
                        fp1.val.get_full_data(),
                        rtol=0.2)
        assert_allclose(ps2.val.get_full_data()/samples,
                        fp2.val.get_full_data(),
                        rtol=0.2)

    def test_vdot(self):
        s=RGSpace((10,))
        f1=Field.from_random("normal",domain=s,dtype=np.complex128)
        f2=Field.from_random("normal",domain=s,dtype=np.complex128)
        assert_allclose(f1.vdot(f2),f1.vdot(f2,spaces=0))
        assert_allclose(f1.vdot(f2),np.conj(f2.vdot(f1)))<|MERGE_RESOLUTION|>--- conflicted
+++ resolved
@@ -20,14 +20,10 @@
 
 import numpy as np
 from numpy.testing import assert_,\
-                          assert_almost_equal,\
-<<<<<<< HEAD
                           assert_allclose,\
                           assert_equal
-=======
-                          assert_allclose
+
 from nose.plugins.skip import SkipTest
->>>>>>> f64c8f54
 
 from itertools import product
 
@@ -39,12 +35,8 @@
                   PowerSpace,\
                   nifty_configuration
 
-<<<<<<< HEAD
+import d2o
 from d2o import distributed_data_object, STRATEGIES
-=======
-import d2o
-from d2o import distributed_data_object
->>>>>>> f64c8f54
 
 from test.common import expand
 
@@ -235,10 +227,10 @@
         h3, a3 = Field._hermitian_decomposition((r1, r2), f2.val, (1, 0),
                                                 ((0,), (1,)), preserve)
 
-        assert_almost_equal(h1.get_full_data(), h2.get_full_data())
-        assert_almost_equal(a1.get_full_data(), a2.get_full_data())
-        assert_almost_equal(h1.get_full_data(), h3.get_full_data())
-        assert_almost_equal(a1.get_full_data(), a3.get_full_data())
+        assert_allclose(h1.get_full_data(), h2.get_full_data())
+        assert_allclose(a1.get_full_data(), a2.get_full_data())
+        assert_allclose(h1.get_full_data(), h3.get_full_data())
+        assert_allclose(a1.get_full_data(), a3.get_full_data())
 
     @expand(product([RGSpace((8,), harmonic=True,
                              zerocenter=False),
