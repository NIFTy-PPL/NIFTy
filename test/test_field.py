--- conflicted
+++ resolved
@@ -62,22 +62,11 @@
 class Test_Functionality(unittest.TestCase):
     @expand(product([True, False], [True, False],
                     [(1,), (4,), (5,)], [(1,), (6,), (7,)]))
-<<<<<<< HEAD
     def test_hermitian_decomposition(self, preserve, complexdata, s1, s2):
         np.random.seed(123)
         r1 = RGSpace(s1, harmonic=True)
         r2 = RGSpace(s2, harmonic=True)
         ra = RGSpace(s1+s2, harmonic=True)
-=======
-    def test_hermitian_decomposition(self, z1, z2, preserve, complexdata,
-                                     s1, s2):
-        try:
-            r1 = RGSpace(s1, harmonic=True, zerocenter=(z1,))
-            r2 = RGSpace(s2, harmonic=True, zerocenter=(z2,))
-            ra = RGSpace(s1+s2, harmonic=True, zerocenter=(z1, z2))
-        except ValueError:
-            raise SkipTest
->>>>>>> b5d09b6a
 
         if preserve:
             complexdata=True
@@ -98,19 +87,9 @@
         assert_almost_equal(h1.get_full_data(), h3.get_full_data())
         assert_almost_equal(a1.get_full_data(), a3.get_full_data())
 
-<<<<<<< HEAD
     @expand(product([RGSpace((8,), harmonic=True),
                      RGSpace((8, 8), harmonic=True, distances=0.123)],
                     [RGSpace((8,), harmonic=True),
-                     LMSpace(12)]))
-    def test_power_synthesize_analyze(self, space1, space2):
-=======
-    @expand(product([RGSpace((8,), harmonic=True,
-                             zerocenter=False),
-                     RGSpace((8, 8), harmonic=True, distances=0.123,
-                             zerocenter=True)],
-                    [RGSpace((8,), harmonic=True,
-                             zerocenter=False),
                      LMSpace(12)],
                     ['real', 'complex']))
     def test_power_synthesize_analyze(self, space1, space2, base):
@@ -118,7 +97,6 @@
 
         d2o.random.seed(11)
 
->>>>>>> b5d09b6a
         p1 = PowerSpace(space1)
         spec1 = lambda k: 42/(1+k)**2
         fp1 = Field(p1, val=spec1)
