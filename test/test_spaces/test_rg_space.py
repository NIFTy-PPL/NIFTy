--- conflicted
+++ resolved
@@ -19,15 +19,10 @@
 from __future__ import division
 import unittest
 import numpy as np
-<<<<<<< HEAD
 from numpy.testing import assert_, assert_equal, assert_allclose
 import nifty2go as ift
-=======
-
-from numpy.testing import assert_, assert_equal, assert_almost_equal
-from nifty2go import RGSpace
->>>>>>> 1da4ee97
 from test.common import expand
+from nifty2go.dobj import to_ndarray as to_np
 
 # [shape, distances, harmonic, expected]
 CONSTRUCTOR_CONFIGS = [
@@ -115,13 +110,8 @@
 
     @expand(get_k_length_array_configs())
     def test_k_length_array(self, shape, distances, expected):
-<<<<<<< HEAD
         r = ift.RGSpace(shape=shape, distances=distances, harmonic=True)
-        assert_allclose(r.get_k_length_array(), expected)
-=======
-        r = RGSpace(shape=shape, distances=distances, harmonic=True)
-        assert_almost_equal(r.get_k_length_array().val, expected)
->>>>>>> 1da4ee97
+        assert_allclose(to_np(r.get_k_length_array().val), expected)
 
     @expand(get_dvol_configs())
     def test_dvol(self, shape, distances, harmonic, power):
