--- conflicted
+++ resolved
@@ -128,67 +128,20 @@
             assert_equal(getattr(x, key), value)
 
     @expand(product([(10,), (11,), (1, 1), (4, 4), (5, 7), (8, 12), (7, 16),
-<<<<<<< HEAD
                      (4, 6, 8), (17, 5, 3)]))
-    def test_hermitian_decomposition(self, shape):
+    def test_hermitianize_inverter(self, shape):
         r = RGSpace(shape, harmonic=True)
-        v = np.empty(shape, dtype=np.complex128)
-        v.real = np.random.random(shape)
-        v.imag = np.random.random(shape)
-        h, a = r.hermitian_decomposition(v)
-        # make sure that data == h + a
-        # NOTE: this is only correct for preserve_gaussian_variance==False,
-        #       but I consider this an intrinsic property of a hermitian
-        #       decomposition.
-        assert_almost_equal(v, h+a)
-        print (h, a)
-
-        # test hermitianity of h
-        it = np.nditer(h, flags=['multi_index'])
-        while not it.finished:
-            i1 = it.multi_index
-            i2 = []
-            for i in range(len(i1)):
-                i2.append(h.shape[i]-i1[i] if i1[i] > 0 else 0)
-            i2 = tuple(i2)
-            assert_almost_equal(h[i1], np.conj(h[i2]))
-            assert_almost_equal(a[i1], -np.conj(a[i2]))
-            it.iternext()
-
-    @expand(product([(10,), (11,), (1, 1), (4, 4), (5, 7), (8, 12), (7, 16),
-                     (4, 6, 8), (17, 5, 3)]))
-    def test_hermitian_decomposition2(self, shape):
-        r = RGSpace(shape, harmonic=True)
-        v = np.random.random(shape)
-        h, a = r.hermitian_decomposition(v)
-        # make sure that data == h + a
-        assert_almost_equal(v, h+a)
-        # test hermitianity of h
-        it = np.nditer(h, flags=['multi_index'])
-=======
-                     (4, 6, 8), (17, 5, 3)],
-                    [True, False]))
-    def test_hermitianize_inverter(self, shape, zerocenter):
-        r = RGSpace(shape, harmonic=True, zerocenter=zerocenter)
         v = distributed_data_object(global_shape=shape, dtype=np.complex128)
         v[:] = np.random.random(shape) + 1j*np.random.random(shape)
         inverted = r.hermitianize_inverter(v, axes=range(len(shape)))
 
         # test hermitian flipping of `inverted`
         it = np.nditer(v, flags=['multi_index'])
->>>>>>> 7c50e35f
         while not it.finished:
             i1 = it.multi_index
             i2 = []
             for i in range(len(i1)):
-<<<<<<< HEAD
-                i2.append(h.shape[i]-i1[i] if i1[i] > 0 else 0)
-=======
-                if r.zerocenter[i] and r.shape[i] % 2 != 0:
-                    i2.append(v.shape[i]-i1[i]-1)
-                else:
-                    i2.append(v.shape[i]-i1[i] if i1[i] > 0 else 0)
->>>>>>> 7c50e35f
+                i2.append(v.shape[i]-i1[i] if i1[i] > 0 else 0)
             i2 = tuple(i2)
             assert_almost_equal(inverted[i1], v[i2])
             it.iternext()
