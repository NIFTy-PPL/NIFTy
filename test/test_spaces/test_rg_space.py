# This program is free software: you can redistribute it and/or modify
# it under the terms of the GNU General Public License as published by
# the Free Software Foundation, either version 3 of the License, or
# (at your option) any later version.
#
# This program is distributed in the hope that it will be useful,
# but WITHOUT ANY WARRANTY; without even the implied warranty of
# MERCHANTABILITY or FITNESS FOR A PARTICULAR PURPOSE.  See the
# GNU General Public License for more details.
#
# You should have received a copy of the GNU General Public License
# along with this program.  If not, see <http://www.gnu.org/licenses/>.
#
# Copyright(C) 2013-2017 Max-Planck-Society
#
# NIFTy is being developed at the Max-Planck-Institut fuer Astrophysik
# and financially supported by the Studienstiftung des deutschen Volkes.

from __future__ import division

import unittest
import numpy as np

from d2o import distributed_data_object

from numpy.testing import assert_, assert_equal, assert_almost_equal, \
                          assert_array_equal
from nifty import RGSpace, nifty_configuration
from test.common import expand
from itertools import product
from nose.plugins.skip import SkipTest

# [shape, distances, harmonic, expected]
CONSTRUCTOR_CONFIGS = [
        [(8,), None, False,
            {
                'shape': (8,),
                'distances': (0.125,),
                'harmonic': False,
                'dim': 8,
                'total_volume': 1.0
            }],
        [(8,), None, True,
            {
                'shape': (8,),
                'distances': (1.0,),
                'harmonic': True,
                'dim': 8,
                'total_volume': 8.0
            }],
        [(8,), (12,), True,
            {
                'shape': (8,),
                'distances': (12.0,),
                'harmonic': True,
                'dim': 8,
                'total_volume': 96.0
            }],
<<<<<<< HEAD
        [(11, 11), None, False,
            {
                'shape': (11, 11),
=======
        [(11, 11), False, None, False,
            {
                'shape': (11, 11),
                'zerocenter': (False, False),
>>>>>>> b5d09b6a
                'distances': (1/11, 1/11),
                'harmonic': False,
                'dim': 121,
                'total_volume': 1.0
            }],
<<<<<<< HEAD
        [(11, 11), (1.3, 1.3), True,
            {
                'shape': (11, 11),
=======
        [(12, 12), True, (1.3, 1.3), True,
            {
                'shape': (12, 12),
                'zerocenter': (True, True),
>>>>>>> b5d09b6a
                'distances': (1.3, 1.3),
                'harmonic': True,
                'dim': 144,
                'total_volume': 243.36
            }]

    ]


def get_distance_array_configs():
    # for RGSpace(shape=(4, 4), distances=None)
    cords_0 = np.ogrid[0:4, 0:4]
    da_0 = ((cords_0[0] - 4 // 2) * 0.25)**2
    da_0 = np.fft.ifftshift(da_0)
    temp = ((cords_0[1] - 4 // 2) * 0.25)**2
    temp = np.fft.ifftshift(temp)
    da_0 = da_0 + temp
    da_0 = np.sqrt(da_0)
    return [
        [(4, 4),  None, da_0],
        ]


def get_weight_configs():
    np.random.seed(42)
    # power 1
    w_0_x = np.random.rand(32, 12, 6)
    # for RGSpace(shape=(11,11), distances=None, harmonic=False)
    w_0_res = w_0_x * (1/11 * 1/11)
    # for RGSpace(shape=(11, 11), distances=(1.3,1.3), harmonic=False)
    w_1_res = w_0_x * (1.3 * 1.3)
    # for RGSpace(shape=(11,11), distances=None, harmonic=True)
    w_2_res = w_0_x * (1.0 * 1.0)
    # for RGSpace(shape=(11,11), distances=(1.3, 1,3), harmonic=True)
    w_3_res = w_0_x * (1.3 * 1.3)
    return [
        [(11, 11), None, False, w_0_x, 1, None, False, w_0_res],
        [(11, 11), None, False, w_0_x.copy(), 1, None,  True, w_0_res],
        [(11, 11), (1.3, 1.3), False, w_0_x, 1, None, False, w_1_res],
        [(11, 11), (1.3, 1.3), False, w_0_x.copy(), 1, None,  True, w_1_res],
        [(11, 11), None, True, w_0_x, 1, None, False, w_2_res],
        [(11, 11), None, True, w_0_x.copy(), 1, None,  True, w_2_res],
        [(11, 11), (1.3, 1.3), True, w_0_x, 1, None, False, w_3_res],
        [(11, 11), (1.3, 1.3), True, w_0_x.copy(), 1, None,  True, w_3_res]
        ]


class RGSpaceInterfaceTests(unittest.TestCase):
    @expand([['distances', tuple]])
    def test_property_ret_type(self, attribute, expected_type):
        x = RGSpace(1)
        assert_(isinstance(getattr(x, attribute), expected_type))


class RGSpaceFunctionalityTests(unittest.TestCase):
    @expand(CONSTRUCTOR_CONFIGS)
    def test_constructor(self, shape, distances,
                         harmonic, expected):
        x = RGSpace(shape, distances, harmonic)
        for key, value in expected.iteritems():
            assert_equal(getattr(x, key), value)

    @expand(product([(10,), (11,), (1, 1), (4, 4), (5, 7), (8, 12), (7, 16),
<<<<<<< HEAD
                     (4, 6, 8), (17, 5, 3)]))
    def test_hermitianize_inverter(self, shape):
        r = RGSpace(shape, harmonic=True)
=======
                     (4, 6, 8), (17, 5, 3)],
                    [True, False],
                    ['real', 'complex']))
    def test_hermitianize_inverter(self, shape, zerocenter, base):
        try:
            r = RGSpace(shape, harmonic=True, zerocenter=zerocenter)
        except ValueError:
            raise SkipTest
>>>>>>> b5d09b6a
        v = distributed_data_object(global_shape=shape, dtype=np.complex128)
        v[:] = np.random.random(shape) + 1j*np.random.random(shape)

        nifty_configuration['harmonic_rg_base'] = base
        inverted = r.hermitianize_inverter(v, axes=range(len(shape)))

<<<<<<< HEAD
        # test hermitian flipping of `inverted`
        it = np.nditer(v, flags=['multi_index'])
        while not it.finished:
            i1 = it.multi_index
            i2 = []
            for i in range(len(i1)):
                i2.append(v.shape[i]-i1[i] if i1[i] > 0 else 0)
            i2 = tuple(i2)
            assert_almost_equal(inverted[i1], v[i2])
            it.iternext()
=======
        if base == 'complex':
            # test hermitian flipping of `inverted`
            it = np.nditer(v, flags=['multi_index'])
            while not it.finished:
                i1 = it.multi_index
                i2 = []
                for i in range(len(i1)):
                    if r.zerocenter[i] and r.shape[i] % 2 != 0:
                        i2.append(v.shape[i]-i1[i]-1)
                    else:
                        i2.append(v.shape[i]-i1[i] if i1[i] > 0 else 0)
                i2 = tuple(i2)
                assert_almost_equal(inverted[i1], v[i2])
                it.iternext()
        else:
            assert_array_equal(v, inverted)
>>>>>>> b5d09b6a

    @expand(get_distance_array_configs())
    def test_distance_array(self, shape, distances, expected):
        r = RGSpace(shape=shape, distances=distances)
        assert_almost_equal(r.get_distance_array('not'), expected)

    @expand(get_weight_configs())
    def test_weight(self, shape, distances, harmonic, x, power, axes,
                    inplace, expected):
        r = RGSpace(shape=shape, distances=distances, harmonic=harmonic)
        res = r.weight(x, power, axes, inplace)
        assert_almost_equal(res, expected)
        if inplace:
            assert_(x is res)<|MERGE_RESOLUTION|>--- conflicted
+++ resolved
@@ -56,31 +56,17 @@
                 'dim': 8,
                 'total_volume': 96.0
             }],
-<<<<<<< HEAD
         [(11, 11), None, False,
             {
                 'shape': (11, 11),
-=======
-        [(11, 11), False, None, False,
-            {
-                'shape': (11, 11),
-                'zerocenter': (False, False),
->>>>>>> b5d09b6a
                 'distances': (1/11, 1/11),
                 'harmonic': False,
                 'dim': 121,
                 'total_volume': 1.0
             }],
-<<<<<<< HEAD
-        [(11, 11), (1.3, 1.3), True,
-            {
-                'shape': (11, 11),
-=======
-        [(12, 12), True, (1.3, 1.3), True,
+        [(12, 12), (1.3, 1.3), True,
             {
                 'shape': (12, 12),
-                'zerocenter': (True, True),
->>>>>>> b5d09b6a
                 'distances': (1.3, 1.3),
                 'harmonic': True,
                 'dim': 144,
@@ -144,38 +130,19 @@
             assert_equal(getattr(x, key), value)
 
     @expand(product([(10,), (11,), (1, 1), (4, 4), (5, 7), (8, 12), (7, 16),
-<<<<<<< HEAD
-                     (4, 6, 8), (17, 5, 3)]))
-    def test_hermitianize_inverter(self, shape):
-        r = RGSpace(shape, harmonic=True)
-=======
                      (4, 6, 8), (17, 5, 3)],
-                    [True, False],
                     ['real', 'complex']))
-    def test_hermitianize_inverter(self, shape, zerocenter, base):
+    def test_hermitianize_inverter(self, shape, base):
         try:
-            r = RGSpace(shape, harmonic=True, zerocenter=zerocenter)
+            r = RGSpace(shape, harmonic=True)
         except ValueError:
             raise SkipTest
->>>>>>> b5d09b6a
         v = distributed_data_object(global_shape=shape, dtype=np.complex128)
         v[:] = np.random.random(shape) + 1j*np.random.random(shape)
 
         nifty_configuration['harmonic_rg_base'] = base
         inverted = r.hermitianize_inverter(v, axes=range(len(shape)))
 
-<<<<<<< HEAD
-        # test hermitian flipping of `inverted`
-        it = np.nditer(v, flags=['multi_index'])
-        while not it.finished:
-            i1 = it.multi_index
-            i2 = []
-            for i in range(len(i1)):
-                i2.append(v.shape[i]-i1[i] if i1[i] > 0 else 0)
-            i2 = tuple(i2)
-            assert_almost_equal(inverted[i1], v[i2])
-            it.iternext()
-=======
         if base == 'complex':
             # test hermitian flipping of `inverted`
             it = np.nditer(v, flags=['multi_index'])
@@ -183,16 +150,12 @@
                 i1 = it.multi_index
                 i2 = []
                 for i in range(len(i1)):
-                    if r.zerocenter[i] and r.shape[i] % 2 != 0:
-                        i2.append(v.shape[i]-i1[i]-1)
-                    else:
-                        i2.append(v.shape[i]-i1[i] if i1[i] > 0 else 0)
+                    i2.append(v.shape[i]-i1[i] if i1[i] > 0 else 0)
                 i2 = tuple(i2)
                 assert_almost_equal(inverted[i1], v[i2])
                 it.iternext()
         else:
             assert_array_equal(v, inverted)
->>>>>>> b5d09b6a
 
     @expand(get_distance_array_configs())
     def test_distance_array(self, shape, distances, expected):
