--- conflicted
+++ resolved
@@ -128,14 +128,8 @@
             assert_equal(getattr(x, key), value)
 
     @expand(product([(10,), (11,), (1, 1), (4, 4), (5, 7), (8, 12), (7, 16),
-                     (4, 6, 8), (17, 5, 3)],
-<<<<<<< HEAD
-                    [True, False]))
-    def test_hermitianize_inverter(self, shape, zerocenter):
-=======
-                    ['real', 'complex']))
-    def test_hermitianize_inverter(self, shape, base):
->>>>>>> 10e3efd2
+                     (4, 6, 8), (17, 5, 3)]))
+    def test_hermitianize_inverter(self, shape):
         try:
             r = RGSpace(shape, harmonic=True)
         except ValueError:
@@ -145,33 +139,12 @@
 
         inverted = r.hermitianize_inverter(v, axes=range(len(shape)))
 
-<<<<<<< HEAD
         assert_array_equal(v, inverted)
-
-    @expand(get_distance_array_configs())
-    def test_distance_array(self, shape, distances, zerocenter, expected):
-        r = RGSpace(shape=shape, distances=distances, zerocenter=zerocenter)
-        assert_almost_equal(r.get_distance_array(), expected)
-=======
-        if base == 'complex':
-            # test hermitian flipping of `inverted`
-            it = np.nditer(v, flags=['multi_index'])
-            while not it.finished:
-                i1 = it.multi_index
-                i2 = []
-                for i in range(len(i1)):
-                    i2.append(v.shape[i]-i1[i] if i1[i] > 0 else 0)
-                i2 = tuple(i2)
-                assert_almost_equal(inverted[i1], v[i2])
-                it.iternext()
-        else:
-            assert_array_equal(v, inverted)
 
     @expand(get_distance_array_configs())
     def test_distance_array(self, shape, distances, expected):
         r = RGSpace(shape=shape, distances=distances)
-        assert_almost_equal(r.get_distance_array('not'), expected)
->>>>>>> 10e3efd2
+        assert_almost_equal(r.get_distance_array(), expected)
 
     @expand(get_weight_configs())
     def test_weight(self, shape, distances, harmonic, x, power, axes,
