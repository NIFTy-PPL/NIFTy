# This program is free software: you can redistribute it and/or modify
# it under the terms of the GNU General Public License as published by
# the Free Software Foundation, either version 3 of the License, or
# (at your option) any later version.
#
# This program is distributed in the hope that it will be useful,
# but WITHOUT ANY WARRANTY; without even the implied warranty of
# MERCHANTABILITY or FITNESS FOR A PARTICULAR PURPOSE.  See the
# GNU General Public License for more details.
#
# You should have received a copy of the GNU General Public License
# along with this program.  If not, see <http://www.gnu.org/licenses/>.
#
# Copyright(C) 2013-2017 Max-Planck-Society
#
# NIFTy is being developed at the Max-Planck-Institut fuer Astrophysik
# and financially supported by the Studienstiftung des deutschen Volkes.

from __future__ import division
import unittest
import numpy as np
from numpy.testing import assert_, assert_equal, assert_raises,\
<<<<<<< HEAD
        assert_allclose
import nifty2go as ift
=======
        assert_almost_equal
from nifty2go import LMSpace
>>>>>>> 1da4ee97
from test.common import expand

# [lmax, expected]
CONSTRUCTOR_CONFIGS = [
        [5, {
            'lmax': 5,
            'mmax': 5,
            'shape': (36,),
            'harmonic': True,
            'dim': 36,
            }],
        [7, {
            'lmax': 7,
            'mmax': 7,
            'shape': (64,),
            'harmonic': True,
            'dim': 64,
            }],
        [-1, {
            'error': ValueError
            }]
    ]


def _k_length_array_helper(index_arr, lmax):
    if index_arr <= lmax:
        index_half = index_arr
    else:
        if (index_arr - lmax) % 2 == 0:
            index_half = (index_arr + lmax)//2
        else:
            index_half = (index_arr + lmax + 1)//2

    m = np.ceil(((2*lmax + 1) - np.sqrt((2*lmax + 1)**2 -
                 8*(index_half - lmax)))/2).astype(int)

    return index_half - m*(2*lmax + 1 - m)//2


def get_k_length_array_configs():
    da_0 = [_k_length_array_helper(idx, 5) for idx in np.arange(36)]
    return [[5, da_0]]


class LMSpaceInterfaceTests(unittest.TestCase):
    @expand([['lmax', int],
            ['mmax', int],
            ['dim', int]])
    def test_property_ret_type(self, attribute, expected_type):
        l = ift.LMSpace(7)
        assert_(isinstance(getattr(l, attribute), expected_type))


class LMSpaceFunctionalityTests(unittest.TestCase):
    @expand(CONSTRUCTOR_CONFIGS)
    def test_constructor(self, lmax, expected):
        if 'error' in expected:
            with assert_raises(expected['error']):
                ift.LMSpace(lmax)
        else:
            l = ift.LMSpace(lmax)
            for key, value in expected.items():
                assert_equal(getattr(l, key), value)

    def test_dvol(self):
        assert_allclose(ift.LMSpace(5).dvol(), 1.)

    @expand(get_k_length_array_configs())
    def test_k_length_array(self, lmax, expected):
<<<<<<< HEAD
        l = ift.LMSpace(lmax)
        assert_allclose(l.get_k_length_array(), expected)
=======
        l = LMSpace(lmax)
        assert_almost_equal(l.get_k_length_array().val, expected)
>>>>>>> 1da4ee97
<|MERGE_RESOLUTION|>--- conflicted
+++ resolved
@@ -20,14 +20,10 @@
 import unittest
 import numpy as np
 from numpy.testing import assert_, assert_equal, assert_raises,\
-<<<<<<< HEAD
         assert_allclose
 import nifty2go as ift
-=======
-        assert_almost_equal
-from nifty2go import LMSpace
->>>>>>> 1da4ee97
 from test.common import expand
+from nifty2go.dobj import to_ndarray as to_np
 
 # [lmax, expected]
 CONSTRUCTOR_CONFIGS = [
@@ -96,10 +92,5 @@
 
     @expand(get_k_length_array_configs())
     def test_k_length_array(self, lmax, expected):
-<<<<<<< HEAD
         l = ift.LMSpace(lmax)
-        assert_allclose(l.get_k_length_array(), expected)
-=======
-        l = LMSpace(lmax)
-        assert_almost_equal(l.get_k_length_array().val, expected)
->>>>>>> 1da4ee97
+        assert_allclose(to_np(l.get_k_length_array().val), expected)