# This program is free software: you can redistribute it and/or modify
# it under the terms of the GNU General Public License as published by
# the Free Software Foundation, either version 3 of the License, or
# (at your option) any later version.
#
# This program is distributed in the hope that it will be useful,
# but WITHOUT ANY WARRANTY; without even the implied warranty of
# MERCHANTABILITY or FITNESS FOR A PARTICULAR PURPOSE.  See the
# GNU General Public License for more details.
#
# You should have received a copy of the GNU General Public License
# along with this program.  If not, see <http://www.gnu.org/licenses/>.
#
# Copyright(C) 2013-2017 Max-Planck-Society
#
# NIFTy is being developed at the Max-Planck-Institut fuer Astrophysik
# and financially supported by the Studienstiftung des deutschen Volkes.

from __future__ import division

import unittest
import numpy as np

from d2o import distributed_data_object
from numpy.testing import assert_, assert_equal, assert_almost_equal,\
        assert_raises
from nifty import PowerSpace, RGSpace, Space, LMSpace
from types import NoneType
from test.common import expand
from itertools import product, chain
# needed to check wether fftw is available
from nifty import dependency_injector as gdi
from nose.plugins.skip import SkipTest

HARMONIC_SPACES = [RGSpace((8,), harmonic=True),
                   RGSpace((7,), harmonic=True, zerocenter=True),
                   RGSpace((8,), harmonic=True, zerocenter=True),
                   RGSpace((7, 8), harmonic=True),
                   RGSpace((7, 8), harmonic=True, zerocenter=True),
                   RGSpace((6, 6), harmonic=True, zerocenter=True),
                   RGSpace((7, 5), harmonic=True, zerocenter=True),
                   RGSpace((5, 5), harmonic=True),
                   RGSpace((4, 5, 7), harmonic=True),
                   RGSpace((4, 5, 7), harmonic=True, zerocenter=True),
                   LMSpace(6),
                   LMSpace(9)]


#Try all sensible kinds of combinations of spaces, distributuion strategy and
#binning parameters
CONSISTENCY_CONFIGS_IMPLICIT = product(HARMONIC_SPACES,
                                       ["not", "equal", "fftw"],
                                       [None], [None, 3, 4], [True, False])
CONSISTENCY_CONFIGS_EXPLICIT = product(HARMONIC_SPACES,
                                       ["not", "equal", "fftw"],
                                       [[0., 1.3]], [None], [None])
CONSISTENCY_CONFIGS = chain(CONSISTENCY_CONFIGS_IMPLICIT,
                            CONSISTENCY_CONFIGS_EXPLICIT)

# [harmonic_partner, distribution_strategy,
#  logarithmic, nbin, binbounds, expected]
CONSTRUCTOR_CONFIGS = [
    [1, 'not', False, None, None, {'error': ValueError}],
    [RGSpace((8,)), 'not', False, None, None, {'error': ValueError}],
    [RGSpace((8,), harmonic=True), 'not', None, None, None, {
        'harmonic': True,
        'shape': (5,),
        'dim': 5,
        'total_volume': 8.0,
        'harmonic_partner': RGSpace((8,), harmonic=True),
        'binbounds': None,
        'pindex': distributed_data_object([0, 1, 2, 3, 4, 3, 2, 1]),
        'kindex': np.array([0., 1., 2., 3., 4.]),
        'rho': np.array([1, 2, 2, 2, 1]),
        }],
    [RGSpace((8,), harmonic=True), 'not', True, None, None, {
        'harmonic': True,
        'shape': (2,),
        'dim': 2,
        'total_volume': 8.0,
        'harmonic_partner': RGSpace((8,), harmonic=True),
        'binbounds': (0.70710678118654757,),
        'pindex': distributed_data_object([0, 1, 1, 1, 1, 1, 1, 1]),
        'kindex': np.array([0., 2.28571429]),
        'rho': np.array([1, 7]),
        }],
    ]


def get_distance_array_configs():
    da_0 = np.array([0, 1.0, 1.41421356, 2., 2.23606798, 2.82842712])
    return [
        [RGSpace((4, 4), harmonic=True),  da_0],
        ]


def get_weight_configs():
    np.random.seed(42)

    # power 1
    w_0_x = np.random.rand(32, 16, 6)
    # RGSpace((4, 4), harmonic=True)
    # using rho directly
    weight_0 = np.array([1, 4, 4, 2, 4, 1])
    weight_0 = weight_0.reshape([1, 1, 6])
    w_0_res = w_0_x * weight_0
    return [
        [RGSpace((4, 4), harmonic=True),
            w_0_x, 1, (2,), False, w_0_res],
        [RGSpace((4, 4), harmonic=True),
            w_0_x.copy(), 1, (2,), True, w_0_res],
        ]


class PowerSpaceInterfaceTest(unittest.TestCase):
    @expand([
        ['harmonic_partner', Space],
        ['binbounds', NoneType],
        ['pindex', distributed_data_object],
        ['kindex', np.ndarray],
        ['rho', np.ndarray],
        ])
    def test_property_ret_type(self, attribute, expected_type):
        r = RGSpace((4, 4), harmonic=True)
        p = PowerSpace(r)
        assert_(isinstance(getattr(p, attribute), expected_type))


class PowerSpaceConsistencyCheck(unittest.TestCase):
    @expand(CONSISTENCY_CONFIGS)
    def test_rhopindexConsistency(self, harmonic_partner, distribution_strategy,
<<<<<<< HEAD
                         binbounds, nbin,logarithmic):
=======
                                  binbounds, nbin, logarithmic):
>>>>>>> ca6fc4b4
        if distribution_strategy == "fftw":
            if not hasattr(gdi.get('fftw'), 'FFTW_MPI'):
                raise SkipTest
        p = PowerSpace(harmonic_partner=harmonic_partner,
                           distribution_strategy=distribution_strategy,
                           logarithmic=logarithmic, nbin=nbin,
                           binbounds=binbounds)

        assert_equal(p.pindex.flatten().bincount(), p.rho,
            err_msg='rho is not equal to pindex degeneracy')

class PowerSpaceFunctionalityTest(unittest.TestCase):
    @expand(CONSTRUCTOR_CONFIGS)
    def test_constructor(self, harmonic_partner, distribution_strategy,
                         logarithmic, nbin, binbounds, expected):
        if distribution_strategy == "fftw":
            if not hasattr(gdi.get('fftw'), 'FFTW_MPI'):
                raise SkipTest
        if 'error' in expected:
            with assert_raises(expected['error']):
                PowerSpace(harmonic_partner=harmonic_partner,
                           distribution_strategy=distribution_strategy,
                           logarithmic=logarithmic, nbin=nbin,
                           binbounds=binbounds)
        else:
            p = PowerSpace(harmonic_partner=harmonic_partner,
                           distribution_strategy=distribution_strategy,
                           logarithmic=logarithmic, nbin=nbin,
                           binbounds=binbounds)
            for key, value in expected.iteritems():
                if isinstance(value, np.ndarray):
                    assert_almost_equal(getattr(p, key), value)
                else:
                    assert_equal(getattr(p, key), value)

    @expand(get_distance_array_configs())
    def test_distance_array(self, harmonic_partner, expected):
        p = PowerSpace(harmonic_partner=harmonic_partner)
        assert_almost_equal(p.get_distance_array('not'), expected)

    @expand(get_weight_configs())
    def test_weight(self, harmonic_partner, x, power, axes,
                    inplace, expected):
        p = PowerSpace(harmonic_partner=harmonic_partner)
        res = p.weight(x, power, axes, inplace)
        assert_almost_equal(res, expected)
        if inplace:
            assert_(x is res)<|MERGE_RESOLUTION|>--- conflicted
+++ resolved
@@ -129,11 +129,7 @@
 class PowerSpaceConsistencyCheck(unittest.TestCase):
     @expand(CONSISTENCY_CONFIGS)
     def test_rhopindexConsistency(self, harmonic_partner, distribution_strategy,
-<<<<<<< HEAD
-                         binbounds, nbin,logarithmic):
-=======
                                   binbounds, nbin, logarithmic):
->>>>>>> ca6fc4b4
         if distribution_strategy == "fftw":
             if not hasattr(gdi.get('fftw'), 'FFTW_MPI'):
                 raise SkipTest
