# This program is free software: you can redistribute it and/or modify
# it under the terms of the GNU General Public License as published by
# the Free Software Foundation, either version 3 of the License, or
# (at your option) any later version.
#
# This program is distributed in the hope that it will be useful,
# but WITHOUT ANY WARRANTY; without even the implied warranty of
# MERCHANTABILITY or FITNESS FOR A PARTICULAR PURPOSE.  See the
# GNU General Public License for more details.
#
# You should have received a copy of the GNU General Public License
# along with this program.  If not, see <http://www.gnu.org/licenses/>.
#
# Copyright(C) 2013-2019 Max-Planck-Society
#
# NIFTy is being developed at the Max-Planck-Institut fuer Astrophysik.

import unittest
from itertools import product
from test.common import expand

import nifty5 as ift
import numpy as np


class Energy_Tests(unittest.TestCase):
    def make_operator(self, **kwargs):
        np.random.seed(kwargs['seed'])
        S = ift.ScalingOperator(1., kwargs['space'])
        s = S.draw_sample()
        return ift.MultiField.from_dict({kwargs['space_key']: s})

    @expand(product(
        [ift.GLSpace(15),
         ift.RGSpace(64, distances=.789),
         ift.RGSpace([32, 32], distances=.789)],
        [4, 78, 23]
        ))
    def testGaussian(self, space, seed):
        op = self.make_operator(
            space_key='s1', space=space, seed=seed)['s1']
        energy = ift.GaussianEnergy(domain=space)
        ift.extra.check_value_gradient_consistency(energy, op)

#     @expand(product(
#         [ift.GLSpace(15),
#          ift.RGSpace(64, distances=.789),
#          ift.RGSpace([32, 32], distances=.789)],
#         [4, 78, 23]
#         ))
#     def testQuadratic(self, type1, space, seed):
#         np.random.seed(seed)
#         S = ift.ScalingOperator(1., space)
#         s = [S.draw_sample() for _ in range(3)]
#         energy = ift.QuadraticEnergy(s[0], ift.makeOp(s[1]), s[2])
#         ift.extra.check_value_gradient_consistency(energy)

    @expand(
        product([
            ift.GLSpace(15),
            ift.RGSpace(64, distances=.789),
            ift.RGSpace([32, 32], distances=.789)
        ], [4, 78, 23]))
    def testInverseGammaLikelihood(self, space, seed):
        op = self.make_operator(space_key='s1', space=space, seed=seed)['s1']
        op = op.exp()
        d = np.random.normal(10, size=space.shape)**2
        d = ift.Field.from_global_data(space, d)
        energy = ift.InverseGammaLikelihood(d)
        ift.extra.check_value_gradient_consistency(energy, op, tol=1e-7)

    @expand(product(
        [ift.GLSpace(15),
         ift.RGSpace(64, distances=.789),
         ift.RGSpace([32, 32], distances=.789)],
        [4, 78, 23]
        ))
    def testPoissonian(self, space, seed):
        op = self.make_operator(
            space_key='s1', space=space, seed=seed)['s1']
        op = op.exp()
        d = np.random.poisson(120, size=space.shape)
        d = ift.Field.from_global_data(space, d)
        energy = ift.PoissonianEnergy(d)
        ift.extra.check_value_gradient_consistency(energy, op, tol=1e-7)

    @expand(product(
        [ift.GLSpace(15),
         ift.RGSpace(64, distances=.789),
         ift.RGSpace([32, 32], distances=.789)],
        [4, 78, 23]
        ))
    def testHamiltonian_and_KL(self, space, seed):
        op = self.make_operator(
            space_key='s1', space=space, seed=seed)['s1']
        op = op.exp()
        lh = ift.GaussianEnergy(domain=space)
        hamiltonian = ift.Hamiltonian(lh)
        ift.extra.check_value_gradient_consistency(hamiltonian, op)
        S = ift.ScalingOperator(1., space)
        samps = [S.draw_sample() for i in range(3)]
        kl = ift.SampledKullbachLeiblerDivergence(hamiltonian, samps)
        ift.extra.check_value_gradient_consistency(kl, op)

    @expand(product(
        [ift.GLSpace(15),
         ift.RGSpace(64, distances=.789),
         ift.RGSpace([32, 32], distances=.789)],
        [4, 78, 23]
        ))
    def testBernoulli(self, space, seed):
        op = self.make_operator(
            space_key='s1', space=space, seed=seed)['s1']
<<<<<<< HEAD
        op = op.positive_tanh()
=======
        model = model.sigmoid()
>>>>>>> 05d4cd29
        d = np.random.binomial(1, 0.1, size=space.shape)
        d = ift.Field.from_global_data(space, d)
        energy = ift.BernoulliEnergy(d)
        ift.extra.check_value_gradient_consistency(energy, op, tol=1e-6)<|MERGE_RESOLUTION|>--- conflicted
+++ resolved
@@ -111,11 +111,7 @@
     def testBernoulli(self, space, seed):
         op = self.make_operator(
             space_key='s1', space=space, seed=seed)['s1']
-<<<<<<< HEAD
-        op = op.positive_tanh()
-=======
-        model = model.sigmoid()
->>>>>>> 05d4cd29
+        op = op.sigmoid()
         d = np.random.binomial(1, 0.1, size=space.shape)
         d = ift.Field.from_global_data(space, d)
         energy = ift.BernoulliEnergy(d)
