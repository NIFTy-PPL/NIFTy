--- conflicted
+++ resolved
@@ -16,13 +16,7 @@
 # NIFTy is being developed at the Max-Planck-Institut fuer Astrophysik
 # and financially supported by the Studienstiftung des deutschen Volkes.
 
-<<<<<<< HEAD
-import d2o
-import numpy as np
 from parameterized import parameterized
-=======
-from nose_parameterized import parameterized
->>>>>>> dd68d8d0
 from nifty import RGSpace, LMSpace, HPSpace, GLSpace, PowerSpace
 from nifty.config import dependency_injector as di
 
