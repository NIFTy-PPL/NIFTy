# This program is free software: you can redistribute it and/or modify
# it under the terms of the GNU General Public License as published by
# the Free Software Foundation, either version 3 of the License, or
# (at your option) any later version.
#
# This program is distributed in the hope that it will be useful,
# but WITHOUT ANY WARRANTY; without even the implied warranty of
# MERCHANTABILITY or FITNESS FOR A PARTICULAR PURPOSE.  See the
# GNU General Public License for more details.
#
# You should have received a copy of the GNU General Public License
# along with this program.  If not, see <http://www.gnu.org/licenses/>.
#
# Copyright(C) 2013-2017 Max-Planck-Society
#
# NIFTy is being developed at the Max-Planck-Institut fuer Astrophysik
# and financially supported by the Studienstiftung des deutschen Volkes.

from builtins import str
from parameterized import parameterized
<<<<<<< HEAD
from nifty import RGSpace, LMSpace, HPSpace, GLSpace, PowerSpace
=======
from nifty import Space, RGSpace, LMSpace, HPSpace, GLSpace, PowerSpace
from nifty.config import dependency_injector as gdi
import numpy as np
>>>>>>> 3102f53d


def custom_name_func(testcase_func, param_num, param):
    return "%s_%s" % (
        testcase_func.__name__,
        parameterized.to_safe_name("_".join(str(x) for x in param.args)),
    )


def expand(*args, **kwargs):
    return parameterized.expand(*args, testcase_func_name=custom_name_func,
                                **kwargs)


def generate_spaces():
    spaces = [RGSpace(4), PowerSpace(RGSpace((4, 4), harmonic=True)),
              LMSpace(5), HPSpace(4), GLSpace(4)]
    return spaces


def generate_harmonic_spaces():
    spaces = [RGSpace(4, harmonic=True), LMSpace(5)]
    return spaces


def marco_binbounds(space, logarithmic, nbin=None):
    """Only for testing purposes. DO NOT USE IN REAL LIFE!"""
    if logarithmic is None and nbin is None:
        return None
    if not (isinstance(space, Space) and space.harmonic):
        raise ValueError("space must be a harmonic space.")
    logarithmic = bool(logarithmic)
    if nbin is not None:
        nbin = int(nbin)
        assert nbin >= 3, "nbin must be at least 3"
    # equidistant binning (linear or log)
    # MR FIXME: this needs to improve
    kindex = space.get_unique_distances()
    if (logarithmic):
        k = np.r_[0, np.log(kindex[1:])]
    else:
        k = kindex
    dk = np.max(k[2:] - k[1:-1])  # minimum dk to avoid empty bins
    if(nbin is None):
        nbin = int((k[-1] - 0.5 * (k[2] + k[1])) /
                   dk - 0.5)  # maximal nbin
    else:
        nbin = min(int(nbin), int(
            (k[-1] - 0.5 * (k[2] + k[1])) / dk + 2.5))
        dk = (k[-1] - 0.5 * (k[2] + k[1])) / (nbin - 2.5)
    bb = np.r_[0.5 * (3 * k[1] - k[2]),
               0.5 * (k[1] + k[2]) + dk * np.arange(nbin-2)]
    if(logarithmic):
        bb = np.exp(bb)
    return bb<|MERGE_RESOLUTION|>--- conflicted
+++ resolved
@@ -18,14 +18,8 @@
 
 from builtins import str
 from parameterized import parameterized
-<<<<<<< HEAD
-from nifty import RGSpace, LMSpace, HPSpace, GLSpace, PowerSpace
-=======
 from nifty import Space, RGSpace, LMSpace, HPSpace, GLSpace, PowerSpace
-from nifty.config import dependency_injector as gdi
 import numpy as np
->>>>>>> 3102f53d
-
 
 def custom_name_func(testcase_func, param_num, param):
     return "%s_%s" % (
