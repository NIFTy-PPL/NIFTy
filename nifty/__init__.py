# This program is free software: you can redistribute it and/or modify
# it under the terms of the GNU General Public License as published by
# the Free Software Foundation, either version 3 of the License, or
# (at your option) any later version.
#
# This program is distributed in the hope that it will be useful,
# but WITHOUT ANY WARRANTY; without even the implied warranty of
# MERCHANTABILITY or FITNESS FOR A PARTICULAR PURPOSE.  See the
# GNU General Public License for more details.
#
# You should have received a copy of the GNU General Public License
# along with this program.  If not, see <http://www.gnu.org/licenses/>.
#
# Copyright(C) 2013-2017 Max-Planck-Society
#
# NIFTy is being developed at the Max-Planck-Institut fuer Astrophysik
# and financially supported by the Studienstiftung des deutschen Volkes.

from __future__ import division

from .version import __version__

# initialize the logger instance
from keepers import MPILogger
logger = MPILogger()

# it is important to import config before d2o such that NIFTy is able to
# pre-create d2o's configuration object with the corrected path
from .config import dependency_injector,\
                   nifty_configuration,\
                   d2o_configuration

from d2o import distributed_data_object, d2o_librarian

<<<<<<< HEAD
from .energies import *
=======

>>>>>>> 92422402

from .field import Field

from .random import Random

from .basic_arithmetics import *

from .nifty_utilities import *

from .field_types import *

<<<<<<< HEAD
from .minimization import *
=======
from energies import *

from minimization import *
>>>>>>> 92422402

from .spaces import *

from .operators import *

from .probing import *

from .sugar import *

<<<<<<< HEAD
from . import plotting
=======
import library

import plotting
>>>>>>> 92422402
<|MERGE_RESOLUTION|>--- conflicted
+++ resolved
@@ -32,12 +32,6 @@
 
 from d2o import distributed_data_object, d2o_librarian
 
-<<<<<<< HEAD
-from .energies import *
-=======
-
->>>>>>> 92422402
-
 from .field import Field
 
 from .random import Random
@@ -48,13 +42,9 @@
 
 from .field_types import *
 
-<<<<<<< HEAD
+from .energies import *
+
 from .minimization import *
-=======
-from energies import *
-
-from minimization import *
->>>>>>> 92422402
 
 from .spaces import *
 
@@ -64,10 +54,6 @@
 
 from .sugar import *
 
-<<<<<<< HEAD
 from . import plotting
-=======
-import library
 
-import plotting
->>>>>>> 92422402
+from . import library