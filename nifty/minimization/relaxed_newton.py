--- conflicted
+++ resolved
@@ -55,11 +55,4 @@
            quadratic potential this corresponds to the optimal step.
 
         """
-<<<<<<< HEAD
-        gradient = energy.gradient
-        curvature = energy.curvature
-        descend_direction = curvature.inverse_times(gradient)
-        return descend_direction * -1.
-=======
-        return -energy.curvature.inverse_times(energy.gradient)
->>>>>>> 89e27a11
+        return -energy.curvature.inverse_times(energy.gradient)