--- conflicted
+++ resolved
@@ -18,10 +18,6 @@
 
 from __future__ import division
 import abc
-<<<<<<< HEAD
-
-=======
->>>>>>> 62d01c10
 import numpy as np
 
 from .minimizer import Minimizer
