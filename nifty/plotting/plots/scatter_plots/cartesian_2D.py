# -*- coding: utf-8 -*-

<<<<<<< HEAD
from .cartesian import Cartesian
=======
from nifty.plotting.descriptors import Axis
from cartesian import Cartesian
>>>>>>> b8bd4934


class Cartesian2D(Cartesian):
    def __init__(self, data, label='', line=None, marker=None, showlegend=True,
                 webgl=True):
        super(Cartesian2D, self).__init__(data, label, line, marker,
                                          showlegend)
        self.webgl = webgl

    def at(self, data):
        return Cartesian2D(data=data,
                           label=self.label,
                           line=self.line,
                           marker=self.marker,
                           showlegend=self.showlegend,
                           webgl=self.webgl)

    @property
    def figure_dimension(self):
        return 2

    def to_plotly(self):
        plotly_object = super(Cartesian2D, self).to_plotly()
        if self.webgl:
            plotly_object['type'] = 'scattergl'
        else:
            plotly_object['type'] = 'scatter'

        return plotly_object

    def default_axes(self):
        return (Axis(), Axis())<|MERGE_RESOLUTION|>--- conflicted
+++ resolved
@@ -1,11 +1,7 @@
 # -*- coding: utf-8 -*-
 
-<<<<<<< HEAD
+from ...descriptors import Axis
 from .cartesian import Cartesian
-=======
-from nifty.plotting.descriptors import Axis
-from cartesian import Cartesian
->>>>>>> b8bd4934
 
 
 class Cartesian2D(Cartesian):
