<<<<<<< HEAD
import descriptors
import plots
import figures
from plots import *
from figures import *
from descriptors import *
from plotting import plot, plot_image
from plottable import Plottable

__all__ = ['descriptors', 'plots', 'figures', 'plot', 'plot_image', 'Plottable', 'Figure', 'MultiFigure', 'Scatter2D',
           'Scatter3D', 'ScatterGeoMap', 'HeatMap', 'MollweideHeatmap', 'Axis', 'Marker', 'Line']
=======
from descriptors import *
from plots import *
from figures import *
>>>>>>> a1f0b918
<|MERGE_RESOLUTION|>--- conflicted
+++ resolved
@@ -1,17 +1,3 @@
-<<<<<<< HEAD
-import descriptors
-import plots
-import figures
-from plots import *
-from figures import *
-from descriptors import *
-from plotting import plot, plot_image
-from plottable import Plottable
-
-__all__ = ['descriptors', 'plots', 'figures', 'plot', 'plot_image', 'Plottable', 'Figure', 'MultiFigure', 'Scatter2D',
-           'Scatter3D', 'ScatterGeoMap', 'HeatMap', 'MollweideHeatmap', 'Axis', 'Marker', 'Line']
-=======
 from descriptors import *
 from plots import *
-from figures import *
->>>>>>> a1f0b918
+from figures import *