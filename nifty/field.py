--- conflicted
+++ resolved
@@ -92,7 +92,7 @@
             except AttributeError:
                 if val is not None:
                     dtype = np.result_type(val)
-                else:
+        else:
                     dtype = np.dtype(gc['default_field_dtype'])
         else:
             dtype = np.dtype(dtype)
@@ -322,14 +322,7 @@
 
         # create random samples: one or two, depending on whether the
         # power spectrum is real or complex
-<<<<<<< HEAD
         if real_power:
-=======
-
-        if issubclass(self.dtype.type, np.complexfloating):
-            result_list = [None, None]
-        else:
->>>>>>> 9ba59e8c
             result_list = [None]
         else:
             result_list = [None, None]
@@ -339,11 +332,7 @@
                              mean=mean,
                              std=std,
                              domain=result_domain,
-<<<<<<< HEAD
                              dtype=np.complex,
-=======
-                             dtype=self.dtype,
->>>>>>> 9ba59e8c
                              distribution_strategy=self.distribution_strategy)
                        for x in result_list]
 
@@ -415,33 +404,8 @@
         local_blow_up = [slice(None)]*len(self.shape)
         local_blow_up[self.domain_axes[power_space_index][0]] = local_pindex
         # here, the power_spectrum is distributed into the new shape
-<<<<<<< HEAD
         local_rescaler = spec[local_blow_up]
         return local_rescaler
-=======
-        local_rescaler = full_spec[local_blow_up]
-
-        # apply the rescaler to the random fields
-        result_val_list[0].apply_scalar_function(
-                                            lambda x: x * local_rescaler.real,
-                                            inplace=True)
-
-        if issubclass(self.dtype.type, np.complexfloating):
-            result_val_list[1].apply_scalar_function(
-                                            lambda x: x * local_rescaler.imag,
-                                            inplace=True)
-
-        # store the result into the fields
-        [x.set_val(new_val=y, copy=False) for x, y in
-            zip(result_list, result_val_list)]
-
-        if issubclass(self.dtype.type, np.complexfloating):
-            result = result_list[0] + 1j*result_list[1]
-        else:
-            result = result_list[0]
-
-        return result
->>>>>>> 9ba59e8c
 
     # ---Properties---
 
