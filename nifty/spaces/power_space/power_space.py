--- conflicted
+++ resolved
@@ -30,22 +30,6 @@
     ----------
     harmonic_partner : Space
         The harmonic Space of which this is the power space.
-<<<<<<< HEAD
-    logarithmic : bool *optional*
-        True if logarithmic binning should be used (default : None).
-    nbin : {int, None} *optional*
-        The number of bins that should be used for power spectrum binning
-        (default : None).
-        if nbin == None, then nbin is set to the length of kindex.
-    binbounds :  {list, array-like} *optional*
-        Boundaries between the power spectrum bins.
-        (If binbounds has n entries, there will be n+1 bins, the first bin
-        starting at -inf, the last bin ending at +inf.)
-=======
-    distribution_strategy : str *optional*
-        The distribution strategy used for the distributed_data_objects
-        derived from this PowerSpace, e.g. the pindex.
-        (default : 'not')
     binbounds: None, or tuple/array/list of float
         if None:
             There will be as many bins as there are distinct k-vector lengths
@@ -58,7 +42,6 @@
             boundary of the first bin, and the last entry is the left boundary
             of the last bin, i.e. thee will be len(binbounds)+1 bins in total,
             with the first and last bins reaching to -+infinity, respectively.
->>>>>>> 3102f53d
         (default : None)
 
     Attributes
@@ -94,10 +77,6 @@
 
     # ---Overwritten properties and methods---
 
-<<<<<<< HEAD
-    def __init__(self, harmonic_partner,
-                 logarithmic=None, nbin=None, binbounds=None):
-=======
     @staticmethod
     def linear_binbounds(nbin, first_bound, last_bound):
         """
@@ -135,9 +114,7 @@
                            np.log(float(last_bound)),
                            nbin-1, base=np.e)
 
-    def __init__(self, harmonic_partner, distribution_strategy=None,
-                 binbounds=None):
->>>>>>> 3102f53d
+    def __init__(self, harmonic_partner, binbounds=None):
         super(PowerSpace, self).__init__()
         self._ignore_for_hash += ['_pindex', '_kindex', '_rho']
 
@@ -149,44 +126,19 @@
         if binbounds is not None:
             binbounds = tuple(binbounds)
 
-<<<<<<< HEAD
-        key = (harmonic_partner, logarithmic, nbin, binbounds)
+        key = (harmonic_partner, binbounds)
         if self._powerIndexCache.get(key) is None:
             distance_array = \
                 self.harmonic_partner.get_distance_array()
-            temp_binbounds = self._compute_binbounds(
-                                  harmonic_partner=self.harmonic_partner,
-                                  logarithmic=logarithmic,
-                                  nbin=nbin,
-                                  binbounds=binbounds)
             temp_pindex = self._compute_pindex(
                                 harmonic_partner=self.harmonic_partner,
                                 distance_array=distance_array,
-                                binbounds=temp_binbounds)
-            #temp_rho = temp_pindex.bincount().get_full_data()
+                                binbounds=binbounds)
             temp_rho = np.bincount(temp_pindex.flatten())
-            #temp_kindex = \
-            #    (temp_pindex.bincount(weights=distance_array).get_full_data() /
-            #     temp_rho)
-            temp_kindex = np.bincount(temp_pindex.flatten(),weights=distance_array.flatten())/temp_rho
-            self._powerIndexCache[key] = (temp_binbounds,
-=======
-        key = (harmonic_partner, distribution_strategy, binbounds)
-        if self._powerIndexCache.get(key) is None:
-            distance_array = \
-                self.harmonic_partner.get_distance_array(distribution_strategy)
-            temp_pindex = self._compute_pindex(
-                                harmonic_partner=self.harmonic_partner,
-                                distance_array=distance_array,
-                                binbounds=binbounds,
-                                distribution_strategy=distribution_strategy)
-            temp_rho = temp_pindex.bincount().get_full_data()
             assert not np.any(temp_rho == 0), "empty bins detected"
-            temp_kindex = \
-                (temp_pindex.bincount(weights=distance_array).get_full_data() /
-                 temp_rho)
+            temp_kindex = np.bincount(temp_pindex.flatten(),
+                weights=distance_array.flatten()) / temp_rho
             self._powerIndexCache[key] = (binbounds,
->>>>>>> 3102f53d
                                           temp_pindex,
                                           temp_kindex,
                                           temp_rho)
@@ -195,55 +147,8 @@
             self._powerIndexCache[key]
 
     @staticmethod
-<<<<<<< HEAD
-    def _compute_binbounds(harmonic_partner,
-                           logarithmic, nbin, binbounds):
-
-        if logarithmic is None and nbin is None and binbounds is None:
-            result = None
-        else:
-            if binbounds is not None:
-                bb = np.sort(np.array(binbounds))
-            else:
-                if logarithmic is not None:
-                    logarithmic = bool(logarithmic)
-                if nbin is not None:
-                    nbin = int(nbin)
-
-                # equidistant binning (linear or log)
-                # MR FIXME: this needs to improve
-                kindex = harmonic_partner.get_unique_distances()
-                if (logarithmic):
-                    k = np.r_[0, np.log(kindex[1:])]
-                else:
-                    k = kindex
-                dk = np.max(k[2:] - k[1:-1])  # minimum dk to avoid empty bins
-                if(nbin is None):
-                    nbin = int((k[-1] - 0.5 * (k[2] + k[1])) /
-                               dk - 0.5)  # maximal nbin
-                else:
-                    nbin = min(int(nbin), int(
-                        (k[-1] - 0.5 * (k[2] + k[1])) / dk + 2.5))
-                    dk = (k[-1] - 0.5 * (k[2] + k[1])) / (nbin - 2.5)
-                bb = np.r_[0.5 * (3 * k[1] - k[2]),
-                           0.5 * (k[1] + k[2]) + dk * np.arange(nbin-2)]
-                if(logarithmic):
-                    bb = np.exp(bb)
-            result = tuple(bb)
-        return result
-
-    @staticmethod
     def _compute_pindex(harmonic_partner, distance_array, binbounds):
-=======
-    def _compute_pindex(harmonic_partner, distance_array, binbounds,
-                        distribution_strategy):
-
-        # Compute pindex, kindex and rho according to bb
-        pindex = distributed_data_object(
-                                global_shape=distance_array.shape,
-                                dtype=np.int,
-                                distribution_strategy=distribution_strategy)
->>>>>>> 3102f53d
+        pindex = np.empty(distance_array.shape,dtype=np.int)
         if binbounds is None:
             binbounds = harmonic_partner.get_natural_binbounds()
         return np.searchsorted(binbounds, distance_array)
