--- conflicted
+++ resolved
@@ -119,14 +119,8 @@
 
     def get_distance_array(self, distribution_strategy):
         result = d2o.distributed_data_object(
-<<<<<<< HEAD
                                 self.kindex,
-                                distribution_strategy=distribution_strategy,
-                                dtype=np.float64)
-=======
-                                self.kindex, dtype=np.float64,
                                 distribution_strategy=distribution_strategy)
->>>>>>> 7967f2d5
         return result
 
     def get_fft_smoothing_kernel_function(self, sigma):
