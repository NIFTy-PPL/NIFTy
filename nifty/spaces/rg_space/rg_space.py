# This program is free software: you can redistribute it and/or modify
# it under the terms of the GNU General Public License as published by
# the Free Software Foundation, either version 3 of the License, or
# (at your option) any later version.
#
# This program is distributed in the hope that it will be useful,
# but WITHOUT ANY WARRANTY; without even the implied warranty of
# MERCHANTABILITY or FITNESS FOR A PARTICULAR PURPOSE.  See the
# GNU General Public License for more details.
#
# You should have received a copy of the GNU General Public License
# along with this program.  If not, see <http://www.gnu.org/licenses/>.
#
# Copyright(C) 2013-2017 Max-Planck-Society
#
# NIFTy is being developed at the Max-Planck-Institut fuer Astrophysik
# and financially supported by the Studienstiftung des deutschen Volkes.

"""
    ..                  __   ____   __
    ..                /__/ /   _/ /  /_
    ..      __ ___    __  /  /_  /   _/  __   __
    ..    /   _   | /  / /   _/ /  /   /  / /  /
    ..   /  / /  / /  / /  /   /  /_  /  /_/  /
    ..  /__/ /__/ /__/ /__/    \___/  \___   /  rg
    ..                               /______/

    NIFTY submodule for regular Cartesian grids.

"""
from __future__ import division

import numpy as np

from d2o import distributed_data_object,\
                STRATEGIES as DISTRIBUTION_STRATEGIES

from nifty.spaces.space import Space
from nifty.config import nifty_configuration

class RGSpace(Space):
    """
        ..      _____   _______
        ..    /   __/ /   _   /
        ..   /  /    /  /_/  /
        ..  /__/     \____  /  space class
        ..          /______/

        NIFTY subclass for spaces of regular Cartesian grids.

        Parameters
        ----------
        shape : {int, numpy.ndarray}
            Number of grid points or numbers of gridpoints along each axis.
        distances : {float, numpy.ndarray}, *optional*
            Distance between two grid points along each axis
            (default: None).
            If distances==None:
                if harmonic==True, all distances will be set to 1
                if harmonic==False, the distance along each axis will be
                  set to the inverse of the number of points along that
                  axis.
        harmonic : bool, *optional*
        Whether the space represents a grid in position or harmonic space.
            (default: False).

        Attributes
        ----------
        harmonic : bool
            Whether or not the grid represents a position or harmonic space.
        distances : tuple of floats
            Distance between two grid points along the correponding axis.
        dim : np.int
            Total number of dimensionality, i.e. the number of pixels.
        harmonic : bool
            Specifies whether the space is a signal or harmonic space.
        total_volume : np.float
            The total volume of the space.
        shape : tuple of np.ints
            The shape of the space's data array.

    """

    # ---Overwritten properties and methods---

    def __init__(self, shape, distances=None, harmonic=False):
        self._harmonic = bool(harmonic)

        super(RGSpace, self).__init__()

        self._shape = self._parse_shape(shape)
        self._distances = self._parse_distances(distances)

# This code is unused but may be useful to keep around if it is ever needed
# again in the future ...

#    def hermitian_fixed_points(self):
#        dimensions = len(self.shape)
#        mid_index = np.array(self.shape)//2
#        ndlist = [1]*dimensions
#        for k in range(dimensions):
#            if self.shape[k] % 2 == 0:
#                ndlist[k] = 2
#        ndlist = tuple(ndlist)
#        fixed_points = []
#        for index in np.ndindex(ndlist):
#            for k in range(dimensions):
#                if self.shape[k] % 2 != 0 and self.zerocenter[k]:
#                    index = list(index)
#                    index[k] = 1
#                    index = tuple(index)
#            fixed_points += [tuple(index * mid_index)]
#        return fixed_points

    def hermitianize_inverter(self, x, axes):
<<<<<<< HEAD
        # calculate the number of dimensions the input array has
        dimensions = len(x.shape)
        # prepare the slicing object which will be used for mirroring
        slice_primitive = [slice(None), ] * dimensions
        # copy the input data
        y = x.copy()

        # flip in the desired directions
        for k in range(len(axes)):
            i = axes[k]
            slice_picker = slice_primitive[:]
            slice_inverter = slice_primitive[:]
            slice_picker[i] = slice(1, None, None)
            slice_inverter[i] = slice(None, 0, -1)
            slice_picker = tuple(slice_picker)
            slice_inverter = tuple(slice_inverter)

            try:
                y.set_data(to_key=slice_picker, data=y,
                           from_key=slice_inverter)
            except(AttributeError):
                y[slice_picker] = y[slice_inverter]
        return y
=======
        if nifty_configuration['harmonic_rg_base'] == 'real':
            return x
        else:
            # calculate the number of dimensions the input array has
            dimensions = len(x.shape)
            # prepare the slicing object which will be used for mirroring
            slice_primitive = [slice(None), ] * dimensions
            # copy the input data
            y = x.copy()

            # flip in the desired directions
            for k in range(len(axes)):
                i = axes[k]
                slice_picker = slice_primitive[:]
                slice_inverter = slice_primitive[:]
                if (not self.zerocenter[k]) or self.shape[k] % 2 == 0:
                    slice_picker[i] = slice(1, None, None)
                    slice_inverter[i] = slice(None, 0, -1)
                else:
                    slice_picker[i] = slice(None)
                    slice_inverter[i] = slice(None, None, -1)
                slice_picker = tuple(slice_picker)
                slice_inverter = tuple(slice_inverter)

                try:
                    y.set_data(to_key=slice_picker, data=y,
                               from_key=slice_inverter)
                except(AttributeError):
                    y[slice_picker] = y[slice_inverter]
            return y
>>>>>>> b5d09b6a

    # ---Mandatory properties and methods---

    def __repr__(self):
        return ("RGSpace(shape=%r, distances=%r, harmonic=%r)"
                % (self.shape, self.distances, self.harmonic))

    @property
    def harmonic(self):
        return self._harmonic

    @property
    def shape(self):
        return self._shape

    @property
    def dim(self):
        return reduce(lambda x, y: x*y, self.shape)

    @property
    def total_volume(self):
        return self.dim * reduce(lambda x, y: x*y, self.distances)

    def copy(self):
        return self.__class__(shape=self.shape,
                              distances=self.distances,
                              harmonic=self.harmonic)

    def weight(self, x, power=1, axes=None, inplace=False):
        weight = reduce(lambda x, y: x*y, self.distances) ** np.float(power)
        if inplace:
            x *= weight
            result_x = x
        else:
            result_x = x*weight
        return result_x

    def get_distance_array(self, distribution_strategy):
        """ Calculates an n-dimensional array with its entries being the
        lengths of the vectors from the zero point of the grid.

        Parameters
        ----------
        distribution_strategy : str
            The distribution_strategy which shall be used the returned
            distributed_data_object.

        Returns
        -------
        distributed_data_object
            A d2o containing the distances.

        """

        shape = self.shape
        # prepare the distributed_data_object
        nkdict = distributed_data_object(
                        global_shape=shape, dtype=np.float64,
                        distribution_strategy=distribution_strategy)

        if distribution_strategy in DISTRIBUTION_STRATEGIES['slicing']:
            # get the node's individual slice of the first dimension
            slice_of_first_dimension = slice(
                                    *nkdict.distributor.local_slice[0:2])
        elif distribution_strategy in DISTRIBUTION_STRATEGIES['not']:
            slice_of_first_dimension = slice(0, shape[0])
        else:
            raise ValueError(
                "Unsupported distribution strategy")
        dists = self._distance_array_helper(slice_of_first_dimension)
        nkdict.set_local_data(dists)

        return nkdict

    def _distance_array_helper(self, slice_of_first_dimension):
        dk = self.distances
        shape = self.shape

        inds = []
        for a in shape:
            inds += [slice(0, a)]

        cords = np.ogrid[inds]

        dists = (cords[0] - shape[0]//2)*dk[0]
        dists *= dists
        dists = np.fft.ifftshift(dists)
        # only save the individual slice
        dists = dists[slice_of_first_dimension]
        for ii in range(1, len(shape)):
            temp = (cords[ii] - shape[ii] // 2) * dk[ii]
            temp *= temp
            temp = np.fft.ifftshift(temp)
            dists = dists + temp
        dists = np.sqrt(dists)
        return dists

    def get_unique_distances(self):
        dimensions = len(self.shape)
        if dimensions == 1:  # extra easy
            maxdist = self.shape[0]//2
            return np.arange(maxdist+1, dtype=np.float64) * self.distances[0]
        if np.all(self.distances == self.distances[0]):  # shortcut
            maxdist = np.asarray(self.shape)//2
            tmp = np.sum(maxdist*maxdist)
            tmp = np.zeros(tmp+1, dtype=np.bool)
            t2 = np.arange(maxdist[0]+1, dtype=np.int64)
            t2 *= t2
            for i in range(1, dimensions):
                t3 = np.arange(maxdist[i]+1, dtype=np.int64)
                t3 *= t3
                t2 = np.add.outer(t2, t3)
            tmp[t2] = True
            return np.sqrt(np.nonzero(tmp)[0])*self.distances[0]
        else:  # do it the hard way
            tmp = self.get_distance_array('not').unique()  # expensive!
            tol = 1e-12*tmp[-1]
            # remove all points that are closer than tol to their right
            # neighbors.
            # I'm appending the last value*2 to the array to treat the
            # rightmost point correctly.
            return tmp[np.diff(np.r_[tmp, 2*tmp[-1]]) > tol]

    def get_natural_binbounds(self):
        tmp = self.get_unique_distances()
        return 0.5*(tmp[:-1]+tmp[1:])

    def get_fft_smoothing_kernel_function(self, sigma):
        return lambda x: np.exp(-2. * np.pi*np.pi * x*x * sigma*sigma)

    # ---Added properties and methods---

    @property
    def distances(self):
        """Distance between two grid points along each axis. It is a tuple
        of positive floating point numbers with the n-th entry giving the
        distances of grid points along the n-th dimension.
        """

        return self._distances

    def _parse_shape(self, shape):
        if np.isscalar(shape):
            shape = (shape,)
        temp = np.empty(len(shape), dtype=np.int)
        temp[:] = shape
        return tuple(temp)

    def _parse_distances(self, distances):
        if distances is None:
            if self.harmonic:
                temp = np.ones_like(self.shape, dtype=np.float64)
            else:
                temp = 1 / np.array(self.shape, dtype=np.float64)
        else:
            temp = np.empty(len(self.shape), dtype=np.float64)
            temp[:] = distances
        return tuple(temp)

<<<<<<< HEAD
=======
    def _parse_zerocenter(self, zerocenter):
        temp = np.empty(len(self.shape), dtype=bool)
        temp[:] = zerocenter
        if np.any(np.logical_and(temp, np.array(self.shape) % 2)):
            raise ValueError("All zerocentered axis must have even length!")
        return tuple(temp)
>>>>>>> b5d09b6a

    # ---Serialization---

    def _to_hdf5(self, hdf5_group):
        hdf5_group['shape'] = self.shape
        hdf5_group['distances'] = self.distances
        hdf5_group['harmonic'] = self.harmonic

        return None

    @classmethod
    def _from_hdf5(cls, hdf5_group, repository):
        result = cls(
            shape=hdf5_group['shape'][:],
            distances=hdf5_group['distances'][:],
            harmonic=hdf5_group['harmonic'][()],
            )
        return result<|MERGE_RESOLUTION|>--- conflicted
+++ resolved
@@ -113,31 +113,6 @@
 #        return fixed_points
 
     def hermitianize_inverter(self, x, axes):
-<<<<<<< HEAD
-        # calculate the number of dimensions the input array has
-        dimensions = len(x.shape)
-        # prepare the slicing object which will be used for mirroring
-        slice_primitive = [slice(None), ] * dimensions
-        # copy the input data
-        y = x.copy()
-
-        # flip in the desired directions
-        for k in range(len(axes)):
-            i = axes[k]
-            slice_picker = slice_primitive[:]
-            slice_inverter = slice_primitive[:]
-            slice_picker[i] = slice(1, None, None)
-            slice_inverter[i] = slice(None, 0, -1)
-            slice_picker = tuple(slice_picker)
-            slice_inverter = tuple(slice_inverter)
-
-            try:
-                y.set_data(to_key=slice_picker, data=y,
-                           from_key=slice_inverter)
-            except(AttributeError):
-                y[slice_picker] = y[slice_inverter]
-        return y
-=======
         if nifty_configuration['harmonic_rg_base'] == 'real':
             return x
         else:
@@ -153,12 +128,8 @@
                 i = axes[k]
                 slice_picker = slice_primitive[:]
                 slice_inverter = slice_primitive[:]
-                if (not self.zerocenter[k]) or self.shape[k] % 2 == 0:
-                    slice_picker[i] = slice(1, None, None)
-                    slice_inverter[i] = slice(None, 0, -1)
-                else:
-                    slice_picker[i] = slice(None)
-                    slice_inverter[i] = slice(None, None, -1)
+                slice_picker[i] = slice(1, None, None)
+                slice_inverter[i] = slice(None, 0, -1)
                 slice_picker = tuple(slice_picker)
                 slice_inverter = tuple(slice_inverter)
 
@@ -168,7 +139,6 @@
                 except(AttributeError):
                     y[slice_picker] = y[slice_inverter]
             return y
->>>>>>> b5d09b6a
 
     # ---Mandatory properties and methods---
 
@@ -328,16 +298,6 @@
             temp[:] = distances
         return tuple(temp)
 
-<<<<<<< HEAD
-=======
-    def _parse_zerocenter(self, zerocenter):
-        temp = np.empty(len(self.shape), dtype=bool)
-        temp[:] = zerocenter
-        if np.any(np.logical_and(temp, np.array(self.shape) % 2)):
-            raise ValueError("All zerocentered axis must have even length!")
-        return tuple(temp)
->>>>>>> b5d09b6a
-
     # ---Serialization---
 
     def _to_hdf5(self, hdf5_group):
