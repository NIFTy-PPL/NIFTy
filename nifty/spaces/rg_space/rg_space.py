# This program is free software: you can redistribute it and/or modify
# it under the terms of the GNU General Public License as published by
# the Free Software Foundation, either version 3 of the License, or
# (at your option) any later version.
#
# This program is distributed in the hope that it will be useful,
# but WITHOUT ANY WARRANTY; without even the implied warranty of
# MERCHANTABILITY or FITNESS FOR A PARTICULAR PURPOSE.  See the
# GNU General Public License for more details.
#
# You should have received a copy of the GNU General Public License
# along with this program.  If not, see <http://www.gnu.org/licenses/>.
#
# Copyright(C) 2013-2017 Max-Planck-Society
#
# NIFTy is being developed at the Max-Planck-Institut fuer Astrophysik
# and financially supported by the Studienstiftung des deutschen Volkes.

"""
    ..                  __   ____   __
    ..                /__/ /   _/ /  /_
    ..      __ ___    __  /  /_  /   _/  __   __
    ..    /   _   | /  / /   _/ /  /   /  / /  /
    ..   /  / /  / /  / /  /   /  /_  /  /_/  /
    ..  /__/ /__/ /__/ /__/    \___/  \___   /  rg
    ..                               /______/

    NIFTY submodule for regular Cartesian grids.

"""
from __future__ import division
from builtins import range

import numpy as np

from d2o import distributed_data_object,\
                STRATEGIES as DISTRIBUTION_STRATEGIES

<<<<<<< HEAD
from ..space import Space
from functools import reduce

=======
from nifty.spaces.space import Space
from nifty.config import nifty_configuration
>>>>>>> b5d09b6a

class RGSpace(Space):
    """
        ..      _____   _______
        ..    /   __/ /   _   /
        ..   /  /    /  /_/  /
        ..  /__/     \____  /  space class
        ..          /______/

        NIFTY subclass for spaces of regular Cartesian grids.

        Parameters
        ----------
        shape : {int, numpy.ndarray}
            Number of grid points or numbers of gridpoints along each axis.
        zerocenter : {bool, numpy.ndarray} *optional*
            Whether x==0 (or k==0, respectively) is located in the center of
            the grid (or the center of each axis speparately) or not.
            (default: False).
        distances : {float, numpy.ndarray}, *optional*
            Distance between two grid points along each axis
            (default: None).
            If distances==None:
                if harmonic==True, all distances will be set to 1
                if harmonic==False, the distance along each axis will be
                  set to the inverse of the number of points along that
                  axis.
        harmonic : bool, *optional*
        Whether the space represents a grid in position or harmonic space.
            (default: False).

        Attributes
        ----------
        harmonic : bool
            Whether or not the grid represents a position or harmonic space.
        zerocenter : tuple of bool
            Whether x==0 (or k==0, respectively) is located in the center of
            the grid (or the center of each axis speparately) or not.
        distances : tuple of floats
            Distance between two grid points along the correponding axis.
        dim : np.int
            Total number of dimensionality, i.e. the number of pixels.
        harmonic : bool
            Specifies whether the space is a signal or harmonic space.
        total_volume : np.float
            The total volume of the space.
        shape : tuple of np.ints
            The shape of the space's data array.

    """

    # ---Overwritten properties and methods---

    def __init__(self, shape, zerocenter=False, distances=None,
                 harmonic=False):
        self._harmonic = bool(harmonic)

        super(RGSpace, self).__init__()

        self._shape = self._parse_shape(shape)
        self._distances = self._parse_distances(distances)
        self._zerocenter = self._parse_zerocenter(zerocenter)

# This code is unused but may be useful to keep around if it is ever needed
# again in the future ...

#    def hermitian_fixed_points(self):
#        dimensions = len(self.shape)
#        mid_index = np.array(self.shape)//2
#        ndlist = [1]*dimensions
#        for k in range(dimensions):
#            if self.shape[k] % 2 == 0:
#                ndlist[k] = 2
#        ndlist = tuple(ndlist)
#        fixed_points = []
#        for index in np.ndindex(ndlist):
#            for k in range(dimensions):
#                if self.shape[k] % 2 != 0 and self.zerocenter[k]:
#                    index = list(index)
#                    index[k] = 1
#                    index = tuple(index)
#            fixed_points += [tuple(index * mid_index)]
#        return fixed_points

    def hermitianize_inverter(self, x, axes):
        if nifty_configuration['harmonic_rg_base'] == 'real':
            return x
        else:
            # calculate the number of dimensions the input array has
            dimensions = len(x.shape)
            # prepare the slicing object which will be used for mirroring
            slice_primitive = [slice(None), ] * dimensions
            # copy the input data
            y = x.copy()

            # flip in the desired directions
            for k in range(len(axes)):
                i = axes[k]
                slice_picker = slice_primitive[:]
                slice_inverter = slice_primitive[:]
                if (not self.zerocenter[k]) or self.shape[k] % 2 == 0:
                    slice_picker[i] = slice(1, None, None)
                    slice_inverter[i] = slice(None, 0, -1)
                else:
                    slice_picker[i] = slice(None)
                    slice_inverter[i] = slice(None, None, -1)
                slice_picker = tuple(slice_picker)
                slice_inverter = tuple(slice_inverter)

                try:
                    y.set_data(to_key=slice_picker, data=y,
                               from_key=slice_inverter)
                except(AttributeError):
                    y[slice_picker] = y[slice_inverter]
            return y

    # ---Mandatory properties and methods---

    def __repr__(self):
        return ("RGSpace(shape=%r, zerocenter=%r, distances=%r, harmonic=%r)"
                % (self.shape, self.zerocenter, self.distances, self.harmonic))

    @property
    def harmonic(self):
        return self._harmonic

    @property
    def shape(self):
        return self._shape

    @property
    def dim(self):
        return int(reduce(lambda x, y: x*y, self.shape))

    @property
    def total_volume(self):
        return self.dim * reduce(lambda x, y: x*y, self.distances)

    def copy(self):
        return self.__class__(shape=self.shape,
                              zerocenter=self.zerocenter,
                              distances=self.distances,
                              harmonic=self.harmonic)

    def weight(self, x, power=1, axes=None, inplace=False):
        weight = reduce(lambda x, y: x*y, self.distances) ** np.float(power)
        if inplace:
            x *= weight
            result_x = x
        else:
            result_x = x*weight
        return result_x

    def get_distance_array(self, distribution_strategy):
        """ Calculates an n-dimensional array with its entries being the
        lengths of the vectors from the zero point of the grid.

        Parameters
        ----------
        distribution_strategy : str
            The distribution_strategy which shall be used the returned
            distributed_data_object.

        Returns
        -------
        distributed_data_object
            A d2o containing the distances.

        """

        shape = self.shape
        # prepare the distributed_data_object
        nkdict = distributed_data_object(
                        global_shape=shape, dtype=np.float64,
                        distribution_strategy=distribution_strategy)

        if distribution_strategy in DISTRIBUTION_STRATEGIES['slicing']:
            # get the node's individual slice of the first dimension
            slice_of_first_dimension = slice(
                                    *nkdict.distributor.local_slice[0:2])
        elif distribution_strategy in DISTRIBUTION_STRATEGIES['not']:
            slice_of_first_dimension = slice(0, shape[0])
        else:
            raise ValueError(
                "Unsupported distribution strategy")
        dists = self._distance_array_helper(slice_of_first_dimension)
        nkdict.set_local_data(dists)

        return nkdict

    def _distance_array_helper(self, slice_of_first_dimension):
        dk = self.distances
        shape = self.shape

        inds = []
        for a in shape:
            inds += [slice(0, a)]

        cords = np.ogrid[inds]

        dists = (cords[0] - shape[0]//2)*dk[0]
        dists *= dists
        # apply zerocenterQ shift
        if not self.zerocenter[0]:
            dists = np.fft.ifftshift(dists)
        # only save the individual slice
        dists = dists[slice_of_first_dimension]
        for ii in range(1, len(shape)):
            temp = (cords[ii] - shape[ii] // 2) * dk[ii]
            temp *= temp
            if not self.zerocenter[ii]:
                temp = np.fft.ifftshift(temp)
            dists = dists + temp
        dists = np.sqrt(dists)
        return dists

    def get_unique_distances(self):
        dimensions = len(self.shape)
        if dimensions == 1:  # extra easy
            maxdist = self.shape[0]//2
            return np.arange(maxdist+1, dtype=np.float64) * self.distances[0]
        if np.all(self.distances == self.distances[0]):  # shortcut
            maxdist = np.asarray(self.shape)//2
            tmp = np.sum(maxdist*maxdist)
            tmp = np.zeros(tmp+1, dtype=np.bool)
            t2 = np.arange(maxdist[0]+1, dtype=np.int64)
            t2 *= t2
            for i in range(1, dimensions):
                t3 = np.arange(maxdist[i]+1, dtype=np.int64)
                t3 *= t3
                t2 = np.add.outer(t2, t3)
            tmp[t2] = True
            return np.sqrt(np.nonzero(tmp)[0])*self.distances[0]
        else:  # do it the hard way
            tmp = self.get_distance_array('not').unique()  # expensive!
            tol = 1e-12*tmp[-1]
            # remove all points that are closer than tol to their right
            # neighbors.
            # I'm appending the last value*2 to the array to treat the
            # rightmost point correctly.
            return tmp[np.diff(np.r_[tmp, 2*tmp[-1]]) > tol]

    def get_natural_binbounds(self):
        tmp = self.get_unique_distances()
        return 0.5*(tmp[:-1]+tmp[1:])

    def get_fft_smoothing_kernel_function(self, sigma):
        return lambda x: np.exp(-2. * np.pi*np.pi * x*x * sigma*sigma)

    # ---Added properties and methods---

    @property
    def distances(self):
        """Distance between two grid points along each axis. It is a tuple
        of positive floating point numbers with the n-th entry giving the
        distances of grid points along the n-th dimension.
        """

        return self._distances

    @property
    def zerocenter(self):
        """Returns True if grid points lie symmetrically around zero.

        Returns
        -------
        bool
            True if the grid points are centered around the 0 grid point. This
            option is most common for harmonic spaces (where both conventions
            are used) but may be used for position spaces, too.

        """

        return self._zerocenter

    def _parse_shape(self, shape):
        if np.isscalar(shape):
            shape = (shape,)
        temp = np.empty(len(shape), dtype=np.int)
        temp[:] = shape
        return tuple(temp)

    def _parse_distances(self, distances):
        if distances is None:
            if self.harmonic:
                temp = np.ones_like(self.shape, dtype=np.float64)
            else:
                temp = 1 / np.array(self.shape, dtype=np.float64)
        else:
            temp = np.empty(len(self.shape), dtype=np.float64)
            temp[:] = distances
        return tuple(temp)

    def _parse_zerocenter(self, zerocenter):
        temp = np.empty(len(self.shape), dtype=bool)
        temp[:] = zerocenter
        if np.any(np.logical_and(temp, np.array(self.shape) % 2)):
            raise ValueError("All zerocentered axis must have even length!")
        return tuple(temp)

    # ---Serialization---

    def _to_hdf5(self, hdf5_group):
        hdf5_group['shape'] = self.shape
        hdf5_group['zerocenter'] = self.zerocenter
        hdf5_group['distances'] = self.distances
        hdf5_group['harmonic'] = self.harmonic

        return None

    @classmethod
    def _from_hdf5(cls, hdf5_group, repository):
        result = cls(
            shape=hdf5_group['shape'][:],
            zerocenter=hdf5_group['zerocenter'][:],
            distances=hdf5_group['distances'][:],
            harmonic=hdf5_group['harmonic'][()],
            )
        return result<|MERGE_RESOLUTION|>--- conflicted
+++ resolved
@@ -30,20 +30,16 @@
 """
 from __future__ import division
 from builtins import range
+from functools import reduce
 
 import numpy as np
 
 from d2o import distributed_data_object,\
                 STRATEGIES as DISTRIBUTION_STRATEGIES
 
-<<<<<<< HEAD
 from ..space import Space
-from functools import reduce
-
-=======
-from nifty.spaces.space import Space
-from nifty.config import nifty_configuration
->>>>>>> b5d09b6a
+from ...config import nifty_configuration
+
 
 class RGSpace(Space):
     """
