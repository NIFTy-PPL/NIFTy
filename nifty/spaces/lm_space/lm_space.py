--- conflicted
+++ resolved
@@ -23,18 +23,6 @@
 from nifty.spaces.space import Space
 
 from d2o import arange
-
-<<<<<<< HEAD
-def _distance_array_helper(index_array, lmax):
-    u=2*lmax+1
-    index_half=(index_array+np.minimum(lmax,index_array)+1)//2
-    m = (np.ceil((u - np.sqrt(u*u - 8 * (index_half - lmax))) / 2)).astype(int)
-    res = (index_half - m * (u - m) // 2).astype(np.float64)
-    return res
-=======
-gl = gdi.get('libsharp_wrapper_gl')
-hp = gdi.get('healpy')
->>>>>>> bb9d467c
 
 
 class LMSpace(Space):
