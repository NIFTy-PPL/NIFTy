# NIFTY (Numerical Information Field Theory) has been developed at the
# Max-Planck-Institute for Astrophysics.
##
# Copyright (C) 2013 Max-Planck-Society
##
# Author: Marco Selig
# Project homepage: <http://www.mpa-garching.mpg.de/ift/nifty/>
##
# This program is free software: you can redistribute it and/or modify
# it under the terms of the GNU General Public License as published by
# the Free Software Foundation, either version 3 of the License, or
# (at your option) any later version.
##
# This program is distributed in the hope that it will be useful,
# but WITHOUT ANY WARRANTY; without even the implied warranty of
# MERCHANTABILITY or FITNESS FOR A PARTICULAR PURPOSE.
# See the GNU General Public License for more details.
##
# You should have received a copy of the GNU General Public License
# along with this program. If not, see <http://www.gnu.org/licenses/>.

"""
    ..                  __   ____   __
    ..                /__/ /   _/ /  /_
    ..      __ ___    __  /  /_  /   _/  __   __
    ..    /   _   | /  / /   _/ /  /   /  / /  /
    ..   /  / /  / /  / /  /   /  /_  /  /_/  /
    ..  /__/ /__/ /__/ /__/    \___/  \___   /  core
    ..                               /______/

    .. The NIFTY project homepage is http://www.mpa-garching.mpg.de/ift/nifty/

    NIFTY [#]_, "Numerical Information Field Theory", is a versatile
    library designed to enable the development of signal inference algorithms
    that operate regardless of the underlying spatial grid and its resolution.
    Its object-oriented framework is written in Python, although it accesses
    libraries written in Cython, C++, and C for efficiency.

    NIFTY offers a toolkit that abstracts discretized representations of
    continuous spaces, fields in these spaces, and operators acting on fields
    into classes. Thereby, the correct normalization of operations on fields is
    taken care of automatically without concerning the user. This allows for an
    abstract formulation and programming of inference algorithms, including
    those derived within information field theory. Thus, NIFTY permits its user
    to rapidly prototype algorithms in 1D and then apply the developed code in
    higher-dimensional settings of real world problems. The set of spaces on
    which NIFTY operates comprises point sets, n-dimensional regular grids,
    spherical spaces, their harmonic counterparts, and product spaces
    constructed as combinations of those.

    References
    ----------
    .. [#] Selig et al., "NIFTY -- Numerical Information Field Theory --
        a versatile Python library for signal inference",
        `A&A, vol. 554, id. A26 <http://dx.doi.org/10.1051/0004-6361/201321236>`_,
        2013; `arXiv:1301.4499 <http://www.arxiv.org/abs/1301.4499>`_

    Class & Feature Overview
    ------------------------
    The NIFTY library features three main classes: **spaces** that represent
    certain grids, **fields** that are defined on spaces, and **operators**
    that apply to fields.

    .. Overview of all (core) classes:
    ..
    .. - switch
    .. - notification
    .. - _about
    .. - random
    .. - space
    ..     - point_space
    ..     - rg_space
    ..     - lm_space
    ..     - gl_space
    ..     - hp_space
    ..     - nested_space
    .. - field
    .. - operator
    ..     - diagonal_operator
    ..         - power_operator
    ..     - projection_operator
    ..     - vecvec_operator
    ..     - response_operator
    .. - probing
    ..     - trace_probing
    ..     - diagonal_probing

    Overview of the main classes and functions:

    .. automodule:: nifty

    - :py:class:`space`
        - :py:class:`point_space`
        - :py:class:`rg_space`
        - :py:class:`lm_space`
        - :py:class:`gl_space`
        - :py:class:`hp_space`
        - :py:class:`nested_space`
    - :py:class:`field`
    - :py:class:`operator`
        - :py:class:`diagonal_operator`
            - :py:class:`power_operator`
        - :py:class:`projection_operator`
        - :py:class:`vecvec_operator`
        - :py:class:`response_operator`

        .. currentmodule:: nifty.nifty_tools

        - :py:class:`invertible_operator`
        - :py:class:`propagator_operator`

        .. currentmodule:: nifty.nifty_explicit

        - :py:class:`explicit_operator`

    .. automodule:: nifty

    - :py:class:`probing`
        - :py:class:`trace_probing`
        - :py:class:`diagonal_probing`

        .. currentmodule:: nifty.nifty_explicit

        - :py:class:`explicit_probing`

    .. currentmodule:: nifty.nifty_tools

    - :py:class:`conjugate_gradient`
    - :py:class:`steepest_descent`

    .. currentmodule:: nifty.nifty_explicit

    - :py:func:`explicify`

    .. currentmodule:: nifty.nifty_power

    - :py:func:`weight_power`,
      :py:func:`smooth_power`,
      :py:func:`infer_power`,
      :py:func:`interpolate_power`

"""
from __future__ import division

import abc

import numpy as np

from nifty.domain_object import DomainObject

from nifty.plotting import Plottable

<<<<<<< HEAD

class Space(Versionable, Loggable, Plottable, object):
=======
class Space(DomainObject):
>>>>>>> af90d68f
    """
        ..                            __             __
        ..                          /__/           /  /_
        ..      ______    ______    __   __ ___   /   _/
        ..    /   _   | /   _   | /  / /   _   | /  /
        ..   /  /_/  / /  /_/  / /  / /  / /  / /  /_
        ..  /   ____/  \______/ /__/ /__/ /__/  \___/  space class
        .. /__/

        NIFTY subclass for unstructured spaces.

        Unstructured spaces are lists of values without any geometrical
        information.

        Parameters
        ----------
        num : int
            Number of points.
        dtype : numpy.dtype, *optional*
            Data type of the field values (default: None).

        Attributes
        ----------
        para : numpy.ndarray
            Array containing the number of points.
        dtype : numpy.dtype
            Data type of the field values.
        discrete : bool
            Parameter captioning the fact that a :py:class:`point_space` is
            always discrete.
        vol : numpy.ndarray
            Pixel volume of the :py:class:`point_space`, which is always 1.
    """

    def __init__(self, dtype=np.dtype('float')):
        """
            Sets the attributes for a point_space class instance.

            Parameters
            ----------
            num : int
                Number of points.
            dtype : numpy.dtype, *optional*
                Data type of the field values (default: numpy.float64).

            Returns
            -------
            None.
        """

        # parse dtype
        casted_dtype = np.result_type(dtype, np.float64)
        if casted_dtype != dtype:
            self.Logger.warning("Input dtype reset to: %s" % str(casted_dtype))

        super(Space, self).__init__(dtype=casted_dtype)
        self._ignore_for_hash += ['_global_id']

    @abc.abstractproperty
    def harmonic(self):
        raise NotImplementedError

    @abc.abstractproperty
    def total_volume(self):
        raise NotImplementedError(
            "There is no generic volume for the Space base class.")

    @abc.abstractmethod
    def copy(self):
        return self.__class__(dtype=self.dtype)

    def get_distance_array(self, distribution_strategy):
        raise NotImplementedError(
            "There is no generic distance structure for Space base class.")

    def get_fft_smoothing_kernel_function(self, sigma):
        raise NotImplementedError(
            "There is no generic co-smoothing kernel for Space base class.")

    def hermitian_decomposition(self, x, axes=None,
                                preserve_gaussian_variance=False):
        raise NotImplementedError

    def __repr__(self):
        string = ""
        string += str(type(self)) + "\n"
        string += "dtype: " + str(self.dtype) + "\n"
        return string<|MERGE_RESOLUTION|>--- conflicted
+++ resolved
@@ -148,14 +148,8 @@
 
 from nifty.domain_object import DomainObject
 
-from nifty.plotting import Plottable
-
-<<<<<<< HEAD
-
-class Space(Versionable, Loggable, Plottable, object):
-=======
+
 class Space(DomainObject):
->>>>>>> af90d68f
     """
         ..                            __             __
         ..                          /__/           /  /_
