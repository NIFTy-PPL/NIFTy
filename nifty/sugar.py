# This program is free software: you can redistribute it and/or modify
# it under the terms of the GNU General Public License as published by
# the Free Software Foundation, either version 3 of the License, or
# (at your option) any later version.
#
# This program is distributed in the hope that it will be useful,
# but WITHOUT ANY WARRANTY; without even the implied warranty of
# MERCHANTABILITY or FITNESS FOR A PARTICULAR PURPOSE.  See the
# GNU General Public License for more details.
#
# You should have received a copy of the GNU General Public License
# along with this program.  If not, see <http://www.gnu.org/licenses/>.
#
# Copyright(C) 2013-2017 Max-Planck-Society
#
# NIFTy is being developed at the Max-Planck-Institut fuer Astrophysik
# and financially supported by the Studienstiftung des deutschen Volkes.

from nifty import PowerSpace,\
                  Field,\
<<<<<<< HEAD
                  DiagonalOperator,\
                  FFTOperator,\
                  sqrt
=======
                  DiagonalOperator
>>>>>>> 4af562db

__all__ = ['create_power_operator']


def create_power_operator(domain, power_spectrum, power_domain=None, dtype=None,
                          distribution_strategy='not'):
<<<<<<< HEAD
    if not domain.harmonic:
        fft = FFTOperator(domain)
        domain = fft.target[0]
    if isinstance(power_spectrum, Field):
        power_domain = power_spectrum.domain
    elif power_domain is None:
        power_domain = PowerSpace(domain,
=======
    """ Creates a diagonal operator with the given power spectrum.

    Constructs a diagonal operator that lives over the specified domain.

    Parameters
    ----------
    domain : DomainObject
        Domain over which the power operator shall live. 
    power_spectrum : (array-like, method)
        An array-like object, or a method that implements the square root
        of a power spectrum as a function of k.
    dtype : type *optional*
        dtype that the field holding the power spectrum shall use
        (default : None).
        if dtype == None: the dtype of `power_spectrum` will be used.
    distribution_strategy : string *optional*
        Distributed strategy to be used by the underlying d2o objects.
        (default : 'not')

    Returns
    -------
    DiagonalOperator : An operator that implements the given power spectrum.

    """

    power_domain = PowerSpace(domain,
>>>>>>> 4af562db
                              distribution_strategy=distribution_strategy)
    fp = Field(power_domain, val=power_spectrum, dtype=dtype,
               distribution_strategy=distribution_strategy)
    fp **= 2
    f = fp.power_synthesize(mean=1, std=0, real_signal=False)

<<<<<<< HEAD
    power_operator = DiagonalOperator(domain, diagonal=f, bare=True)

    return power_operator


def generate_posterior_sample(mean, covariance):
    S = covariance.S
    R = covariance.R
    N = covariance.N
    power = sqrt(S.diagonal().power_analyze())
    mock_signal = power.power_synthesize(real_signal=True)


    noise = N.diagonal(bare=True).val

    mock_noise = Field.from_random(random_type="normal", domain=N.domain,
                                   std = sqrt(noise), dtype = noise.dtype)
    mock_data = R(mock_signal) + mock_noise

    mock_j = R.adjoint_times(N.inverse_times(mock_data))
    mock_m = covariance.inverse_times(mock_j)
    sample = mock_signal - mock_m + mean
    return sample
=======
    return DiagonalOperator(domain, diagonal=f, bare=True)
>>>>>>> 4af562db
<|MERGE_RESOLUTION|>--- conflicted
+++ resolved
@@ -18,28 +18,14 @@
 
 from nifty import PowerSpace,\
                   Field,\
-<<<<<<< HEAD
                   DiagonalOperator,\
-                  FFTOperator,\
                   sqrt
-=======
-                  DiagonalOperator
->>>>>>> 4af562db
 
 __all__ = ['create_power_operator']
 
 
 def create_power_operator(domain, power_spectrum, power_domain=None, dtype=None,
                           distribution_strategy='not'):
-<<<<<<< HEAD
-    if not domain.harmonic:
-        fft = FFTOperator(domain)
-        domain = fft.target[0]
-    if isinstance(power_spectrum, Field):
-        power_domain = power_spectrum.domain
-    elif power_domain is None:
-        power_domain = PowerSpace(domain,
-=======
     """ Creates a diagonal operator with the given power spectrum.
 
     Constructs a diagonal operator that lives over the specified domain.
@@ -66,18 +52,13 @@
     """
 
     power_domain = PowerSpace(domain,
->>>>>>> 4af562db
                               distribution_strategy=distribution_strategy)
     fp = Field(power_domain, val=power_spectrum, dtype=dtype,
                distribution_strategy=distribution_strategy)
     fp **= 2
     f = fp.power_synthesize(mean=1, std=0, real_signal=False)
 
-<<<<<<< HEAD
-    power_operator = DiagonalOperator(domain, diagonal=f, bare=True)
-
-    return power_operator
-
+    return DiagonalOperator(domain, diagonal=f, bare=True)
 
 def generate_posterior_sample(mean, covariance):
     S = covariance.S
@@ -97,6 +78,3 @@
     mock_m = covariance.inverse_times(mock_j)
     sample = mock_signal - mock_m + mean
     return sample
-=======
-    return DiagonalOperator(domain, diagonal=f, bare=True)
->>>>>>> 4af562db
