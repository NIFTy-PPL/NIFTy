--- conflicted
+++ resolved
@@ -16,13 +16,9 @@
 # NIFTy is being developed at the Max-Planck-Institut fuer Astrophysik
 # and financially supported by the Studienstiftung des deutschen Volkes.
 
-<<<<<<< HEAD
-from . import Space,\
-=======
 import numpy as np
 
-from nifty import Space,\
->>>>>>> b5d09b6a
+from . import Space,\
                   PowerSpace,\
                   Field,\
                   ComposedOperator,\
