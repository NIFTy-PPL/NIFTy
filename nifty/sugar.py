--- conflicted
+++ resolved
@@ -30,11 +30,7 @@
                               distribution_strategy=distribution_strategy)
     fp = Field(power_domain, val=power_spectrum, dtype=dtype,
                distribution_strategy=distribution_strategy)
-<<<<<<< HEAD
-=======
     fp **= 2
-
->>>>>>> fa229f6c
     f = fp.power_synthesize(mean=1, std=0, real_signal=False)
 
     return DiagonalOperator(domain, diagonal=f, bare=True)