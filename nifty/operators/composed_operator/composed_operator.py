# NIFTy
# Copyright (C) 2017  Theo Steininger
#
# Author: Theo Steininger
#
# This program is free software: you can redistribute it and/or modify
# it under the terms of the GNU General Public License as published by
# the Free Software Foundation, either version 3 of the License, or
# (at your option) any later version.
#
# This program is distributed in the hope that it will be useful,
# but WITHOUT ANY WARRANTY; without even the implied warranty of
# MERCHANTABILITY or FITNESS FOR A PARTICULAR PURPOSE.  See the
# GNU General Public License for more details.
#
# You should have received a copy of the GNU General Public License
# along with this program.  If not, see <http://www.gnu.org/licenses/>.

from nifty.operators.linear_operator import LinearOperator


class ComposedOperator(LinearOperator):
<<<<<<< HEAD

    """NIFTY class for composed operators.
    The  NIFTY composed operator class inherits multiple Operators of various kinds acting on
    a Field living over a product space.

    Parameters
    ----------
    Operators : tuple(NIFTy.LinearOperators)
        Contains the list of LinearOperators.

    Attributes
    ----------
    domain : NIFTy.space
        The NIFTy.space in which the operator is defined.
    target : NIFTy.space
        The NIFTy.space in which the outcome of the operator lives


=======
    """ NIFTY class for composed operators.

    The  NIFTY composed operator class combines multiple linear operators.

    Parameters
    ----------
    operators : tuple of NIFTy Operators
        The tuple of LinearOperators.

    Attributes
    ----------
    domain : tuple of DomainObjects, i.e. Spaces and FieldTypes
        The NIFTy.space in which the operator is defined.
    target : tuple of DomainObjects, i.e. Spaces and FieldTypes
        The NIFTy.space in which the outcome of the operator lives

>>>>>>> 6861afd1
    Raises
    ------
    TypeError
        Raised if
<<<<<<< HEAD
            * the elements of the operator list is not an instance of the
              LinearOperator-baseclass

    Notes
    -----
    Very usefull in case one has to transform a NIFTy.Field living over the product space. (see example below)

    Examples
    --------
    Minimal example of transforming a Field living on two domains into its harmonic space.
=======
            * an element of the operator list is not an instance of the
              LinearOperator-baseclass.

    Notes
    -----
    Very usefull in case one has to transform a Field living over a product
    space (see example below).

    Examples
    --------
    Minimal example of transforming a Field living on two domains into its
    harmonic space.
>>>>>>> 6861afd1

    >>> x1 = RGSpace(5)
    >>> x2 = RGSpace(10)
    >>> k1 = RGRGTransformation.get_codomain(x1)
    >>> k2 = RGRGTransformation.get_codomain(x2)
<<<<<<< HEAD
    >>> FFT1 = FFTOperator(domain=x1, target=k1, domain_dtype=np.float64, target_dtype=np.complex128)
    >>> FFT2 = FFTOperator(domain=x2, target=k2, domain_dtype=np.float64, target_dtype=np.complex128)
=======
    >>> FFT1 = FFTOperator(domain=x1, target=k1,
                           domain_dtype=np.float64, target_dtype=np.complex128)
    >>> FFT2 = FFTOperator(domain=x2, target=k2,
                           domain_dtype=np.float64, target_dtype=np.complex128)
>>>>>>> 6861afd1
    >>> FFT = ComposedOperator((FFT1, FFT2)
    >>> f = Field.from_random('normal', domain=(x1,x2))
    >>> FFT.times(f)

    See Also
    --------
    EndomorphicOperator, ProjectionOperator,
    DiagonalOperator, SmoothingOperator, ResponseOperator,
    PropagatorOperator, ComposedOperator

    """

    # ---Overwritten properties and methods---
    def __init__(self, operators, default_spaces=None):
        super(ComposedOperator, self).__init__(default_spaces)

        self._operator_store = ()
        for op in operators:
            if not isinstance(op, LinearOperator):
                raise TypeError("The elements of the operator list must be"
                                "instances of the LinearOperator-baseclass")
            self._operator_store += (op,)

    def _check_input_compatibility(self, x, spaces, inverse=False):
        """
        The input check must be disabled for the ComposedOperator, since it
        is not easily forecasteable what the output of an operator-call
        will look like.
        """
        return spaces

    # ---Mandatory properties and methods---
    @property
    def domain(self):
        if not hasattr(self, '_domain'):
            self._domain = ()
            for op in self._operator_store:
                self._domain += op.domain
        return self._domain

    @property
    def target(self):
        if not hasattr(self, '_target'):
            self._target = ()
            for op in self._operator_store:
                self._target += op.target
        return self._target

    @property
    def unitary(self):
        return False

    def _times(self, x, spaces):
        return self._times_helper(x, spaces, func='times')

    def _adjoint_times(self, x, spaces):
        return self._inverse_times_helper(x, spaces, func='adjoint_times')

    def _inverse_times(self, x, spaces):
        return self._inverse_times_helper(x, spaces, func='inverse_times')

    def _adjoint_inverse_times(self, x, spaces):
        return self._times_helper(x, spaces, func='adjoint_inverse_times')

    def _inverse_adjoint_times(self, x, spaces):
        return self._times_helper(x, spaces, func='inverse_adjoint_times')

    def _times_helper(self, x, spaces, func):
        space_index = 0
        if spaces is None:
            spaces = range(len(self.domain))
        for op in self._operator_store:
            active_spaces = spaces[space_index:space_index+len(op.domain)]
            space_index += len(op.domain)

            x = getattr(op, func)(x, spaces=active_spaces)
        return x

    def _inverse_times_helper(self, x, spaces, func):
        space_index = 0
        if spaces is None:
            spaces = range(len(self.target))[::-1]
        for op in reversed(self._operator_store):
            active_spaces = spaces[space_index:space_index+len(op.target)]
            space_index += len(op.target)

            x = getattr(op, func)(x, spaces=active_spaces)
        return x<|MERGE_RESOLUTION|>--- conflicted
+++ resolved
@@ -20,26 +20,6 @@
 
 
 class ComposedOperator(LinearOperator):
-<<<<<<< HEAD
-
-    """NIFTY class for composed operators.
-    The  NIFTY composed operator class inherits multiple Operators of various kinds acting on
-    a Field living over a product space.
-
-    Parameters
-    ----------
-    Operators : tuple(NIFTy.LinearOperators)
-        Contains the list of LinearOperators.
-
-    Attributes
-    ----------
-    domain : NIFTy.space
-        The NIFTy.space in which the operator is defined.
-    target : NIFTy.space
-        The NIFTy.space in which the outcome of the operator lives
-
-
-=======
     """ NIFTY class for composed operators.
 
     The  NIFTY composed operator class combines multiple linear operators.
@@ -56,23 +36,10 @@
     target : tuple of DomainObjects, i.e. Spaces and FieldTypes
         The NIFTy.space in which the outcome of the operator lives
 
->>>>>>> 6861afd1
     Raises
     ------
     TypeError
         Raised if
-<<<<<<< HEAD
-            * the elements of the operator list is not an instance of the
-              LinearOperator-baseclass
-
-    Notes
-    -----
-    Very usefull in case one has to transform a NIFTy.Field living over the product space. (see example below)
-
-    Examples
-    --------
-    Minimal example of transforming a Field living on two domains into its harmonic space.
-=======
             * an element of the operator list is not an instance of the
               LinearOperator-baseclass.
 
@@ -85,21 +52,15 @@
     --------
     Minimal example of transforming a Field living on two domains into its
     harmonic space.
->>>>>>> 6861afd1
 
     >>> x1 = RGSpace(5)
     >>> x2 = RGSpace(10)
     >>> k1 = RGRGTransformation.get_codomain(x1)
     >>> k2 = RGRGTransformation.get_codomain(x2)
-<<<<<<< HEAD
-    >>> FFT1 = FFTOperator(domain=x1, target=k1, domain_dtype=np.float64, target_dtype=np.complex128)
-    >>> FFT2 = FFTOperator(domain=x2, target=k2, domain_dtype=np.float64, target_dtype=np.complex128)
-=======
     >>> FFT1 = FFTOperator(domain=x1, target=k1,
                            domain_dtype=np.float64, target_dtype=np.complex128)
     >>> FFT2 = FFTOperator(domain=x2, target=k2,
                            domain_dtype=np.float64, target_dtype=np.complex128)
->>>>>>> 6861afd1
     >>> FFT = ComposedOperator((FFT1, FFT2)
     >>> f = Field.from_random('normal', domain=(x1,x2))
     >>> FFT.times(f)
