--- conflicted
+++ resolved
@@ -62,71 +62,9 @@
 
     """
 
-    """NIFTY class for endomorphic operators.
-    The  NIFTY EndomorphicOperator class is a class derived from the
-    LinearOperator. Domain and target are the same in any EndomorphicOperator.
-    Prominent other specific operator subclasses, in NIFTy are
-    (e.g. DiagonalOperator, SmoothingOperator,
-    PropagatorOperator, ProjectionOperator).
-
-    Parameters
-    ----------
-
-    Attributes
-    ----------
-    target : NIFTy.space
-        The NIFTy.space in which the outcome of the operator lives.
-        As the Operator is endomorphic this is the same as its domain.
-    self_adjoint : boolean
-        Indicates whether the operator is self_adjoint or not.
-
-    Raises
-    ------
-    NotImplementedError
-        Raised if
-            * self_adjoint is not defined
-
-    Notes
-    -----
-
-    Examples
-    --------
-
-
-    See Also
-    --------
-    DiagonalOperator, SmoothingOperator,
-    PropagatorOperator, ProjectionOperator
-
-    """
-
-
     # ---Overwritten properties and methods---
 
     def inverse_times(self, x, spaces=None):
-        """ Applies the inverse-Operator to a given Field.
-
-        Operator and Field have to live over the same domain.
-
-        Parameters
-        ----------
-        x : NIFTY.Field
-            the input Field on which the operator acts on
-        spaces : integer (default: None)
-            defines on which space of the given Field the Operator acts
-        **kwargs
-           Additional keyword arguments get passed to the used copy_empty
-           routine.
-
-        Returns
-        -------
-        out : NIFTy.Field
-            the processed Field living on the domain space
-
-        See Also
-       --------
-
-        """
         if self.self_adjoint and self.unitary:
             return self.times(x, spaces)
         else:
@@ -135,29 +73,6 @@
                                                               spaces=spaces)
 
     def adjoint_times(self, x, spaces=None):
-        """ Applies the adjoint-Operator to a given Field.
-
-        Operator and Field have to live over the same domain.
-
-        Parameters
-        ----------
-        x : NIFTY.Field
-            applies the Operator to the given Field
-        spaces : integer (default: None)
-            defines on which space of the given Field the Operator acts
-        **kwargs
-           Additional keyword arguments get passed to the used copy_empty
-           routine.
-
-        Returns
-        -------
-        out : NIFTy.Field
-            the processed Field living on the domain space
-
-        See Also
-       --------
-
-        """
         if self.self_adjoint:
             return self.times(x, spaces)
         else:
@@ -166,29 +81,6 @@
                                                                 spaces=spaces)
 
     def adjoint_inverse_times(self, x, spaces=None):
-        """ Applies the adjoint-inverse-Operator to a given Field.
-
-        Operator and Field have to live over the same domain.
-
-        Parameters
-        ----------
-        x : NIFTY.Field
-            applies the Operator to the given Field
-        spaces : integer (default: None)
-            defines on which space of the given Field the Operator acts
-        **kwargs
-           Additional keyword arguments get passed to the used copy_empty
-           routine.
-
-        Returns
-        -------
-        out : NIFTy.Field
-            the processed Field living on the domain space
-
-        See Also
-       --------
-
-        """
         if self.self_adjoint:
             return self.inverse_times(x, spaces)
         else:
@@ -197,29 +89,6 @@
                                                                 spaces=spaces)
 
     def inverse_adjoint_times(self, x, spaces=None):
-        """ Applies the inverse-adjoint-Operator to a given Field.
-
-        Operator and Field have to live over the same domain.
-
-        Parameters
-        ----------
-        x : NIFTY.Field
-            applies the Operator to the given Field
-        spaces : integer (default: None)
-            defines on which space of the given Field the Operator acts
-        **kwargs
-           Additional keyword arguments get passed to the used copy_empty
-           routine.
-
-        Returns
-        -------
-        out : NIFTy.Field
-            the processed Field living on the domain space
-
-        See Also
-       --------
-
-        """
         if self.self_adjoint:
             return self.inverse_times(x, spaces)
         else:
@@ -237,20 +106,7 @@
 
     @abc.abstractproperty
     def self_adjoint(self):
-<<<<<<< HEAD
-        """
-        self_adjoint : boolean
-            States whether the Operator is self_adjoint or not
-            Every operator which inherits from the abstract EndomorphicOperator
-            class must have this attribute.
-
-        Notes :
-             is an abstractbaseclass.abstractproperty
-             (https://docs.python.org/2/library/abc.html)
-        """
-=======
         """ States whether the Operator is self_adjoint or not.
         """
 
->>>>>>> 6861afd1
         raise NotImplementedError