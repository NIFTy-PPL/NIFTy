--- conflicted
+++ resolved
@@ -74,48 +74,7 @@
         return Tval
 
 
-<<<<<<< HEAD
-class SlicingTransformation(Transformation):
-    def transform(self, x):
-        axes = x.domain.axes[self.space]
-        if dobj.dist_axis(x.val) in axes:
-            raise NotImplementedError
-        p2h = x.domain == self.pdom
-        idat = dobj.local_data(x.val)
-        if p2h:
-            res = Field(self.hdom, dtype=x.dtype)
-            odat = dobj.local_data(res.val)
-
-            for slice in utilities.get_slice_list(idat.shape, axes):
-                odat[slice] = self._slice_p2h(idat[slice])
-        else:
-            res = Field(self.pdom, dtype=x.dtype)
-            odat = dobj.local_data(res.val)
-
-            for slice in utilities.get_slice_list(idat.shape, axes):
-                odat[slice] = self._slice_h2p(idat[slice])
-        return res
-
-
-def buildLm(nr, lmax):
-    res = np.empty((len(nr)+lmax+1)//2, dtype=(nr[0]*1j).dtype)
-    res[0:lmax+1] = nr[0:lmax+1]
-    res[lmax+1:] = np.sqrt(0.5)*(nr[lmax+1::2] + 1j*nr[lmax+2::2])
-    return res
-
-
-def buildIdx(nr, lmax):
-    res = np.empty((lmax+1)*(lmax+1), dtype=nr[0].real.dtype)
-    res[0:lmax+1] = nr[0:lmax+1].real
-    res[lmax+1::2] = np.sqrt(2)*nr[lmax+1:].real
-    res[lmax+2::2] = np.sqrt(2)*nr[lmax+1:].imag
-    return res
-
-
-class SphericalTransformation(SlicingTransformation):
-=======
 class SphericalTransformation(Transformation):
->>>>>>> 900e4084
     def __init__(self, pdom, hdom, space):
         super(SphericalTransformation, self).__init__(pdom, hdom, space)
         from pyHealpix import sharpjob_d
@@ -154,14 +113,21 @@
         return self.sjob.alm2map(res)
 
     def transform(self, x):
+        axes = x.domain.axes[self.space]
+        if dobj.dist_axis(x.val) in axes:
+            raise NotImplementedError
         p2h = x.domain == self.pdom
-        axes = x.domain.axes[self.space]
+        idat = dobj.local_data(x.val)
         if p2h:
-            res = Field(self.hdom if p2h else self.pdom, dtype=x.dtype)
-            for slice in utilities.get_slice_list(x.shape, axes):
-                res.val[slice] = self._slice_p2h(x.val[slice])
+            res = Field(self.hdom, dtype=x.dtype)
+            odat = dobj.local_data(res.val)
+
+            for slice in utilities.get_slice_list(idat.shape, axes):
+                odat[slice] = self._slice_p2h(idat[slice])
         else:
             res = Field(self.pdom, dtype=x.dtype)
-            for slice in utilities.get_slice_list(x.shape, axes):
-                res.val[slice] = self._slice_h2p(x.val[slice])
+            odat = dobj.local_data(res.val)
+
+            for slice in utilities.get_slice_list(idat.shape, axes):
+                odat[slice] = self._slice_h2p(idat[slice])
         return res