# This program is free software: you can redistribute it and/or modify
# it under the terms of the GNU General Public License as published by
# the Free Software Foundation, either version 3 of the License, or
# (at your option) any later version.
#
# This program is distributed in the hope that it will be useful,
# but WITHOUT ANY WARRANTY; without even the implied warranty of
# MERCHANTABILITY or FITNESS FOR A PARTICULAR PURPOSE.  See the
# GNU General Public License for more details.
#
# You should have received a copy of the GNU General Public License
# along with this program.  If not, see <http://www.gnu.org/licenses/>.
#
# Copyright(C) 2013-2017 Max-Planck-Society
#
# NIFTy is being developed at the Max-Planck-Institut fuer Astrophysik
# and financially supported by the Studienstiftung des deutschen Volkes.

from __future__ import division
from builtins import range
import numpy as np

from d2o import distributed_data_object,\
                STRATEGIES as DISTRIBUTION_STRATEGIES

<<<<<<< HEAD
from ...basic_arithmetics import log as nifty_log
from ...config import nifty_configuration as gc
from ...field import Field
from ..endomorphic_operator import EndomorphicOperator
=======
from nifty.config import nifty_configuration as gc
from nifty.field import Field
from nifty.operators.endomorphic_operator import EndomorphicOperator
>>>>>>> 841b7ecb


class DiagonalOperator(EndomorphicOperator):
    """ NIFTY class for diagonal operators.

    The NIFTY DiagonalOperator class is a subclass derived from the
    EndomorphicOperator. It multiplies an input field pixel-wise with its
    diagonal.


    Parameters
    ----------
    domain : tuple of DomainObjects, i.e. Spaces and FieldTypes
        The domain on which the Operator's input Field lives.
    diagonal : {scalar, list, array, Field, d2o-object}
        The diagonal entries of the operator.
    bare : boolean
        Indicates whether the input for the diagonal is bare or not
        (default: False).
    copy : boolean
        Internal copy of the diagonal (default: True)
    distribution_strategy : string
        setting the prober distribution_strategy of the
        diagonal (default : None). In case diagonal is d2o-object or Field,
        their distribution_strategy is used as a fallback.
    default_spaces : tuple of ints *optional*
        Defines on which space(s) of a given field the Operator acts by
        default (default: None)

    Attributes
    ----------
    domain : tuple of DomainObjects, i.e. Spaces and FieldTypes
        The domain on which the Operator's input Field lives.
    target : tuple of DomainObjects, i.e. Spaces and FieldTypes
        The domain in which the outcome of the operator lives. As the Operator
        is endomorphic this is the same as its domain.
    unitary : boolean
        Indicates whether the Operator is unitary or not.
    self_adjoint : boolean
        Indicates whether the operator is self_adjoint or not.
    distribution_strategy : string
        Defines the distribution_strategy of the distributed_data_object
        in which the diagonal entries are stored in.

    Raises
    ------

    Notes
    -----
    The ambiguity of bare or non-bare diagonal entries is based on the choice
    of a matrix representation of the operator in question. The naive choice
    of absorbing the volume weights into the matrix leads to a matrix-vector
    calculus with the non-bare entries which seems intuitive, though.
    The choice of keeping matrix entries and volume weights separate
    deals with the bare entries that allow for correct interpretation
    of the matrix entries; e.g., as variance in case of an covariance operator.

    Examples
    --------
    >>> x_space = RGSpace(5)
    >>> D = DiagonalOperator(x_space, diagonal=[1., 3., 2., 4., 6.])
    >>> f = Field(x_space, val=2.)
    >>> res = D.times(f)
    >>> res.val
    <distributed_data_object>
    array([ 2.,  6.,  4.,  8.,  12.])

    See Also
    --------
    EndomorphicOperator

    """

    # ---Overwritten properties and methods---

    def __init__(self, domain=(), diagonal=None, bare=False, copy=True,
                 distribution_strategy=None, default_spaces=None):
        super(DiagonalOperator, self).__init__(default_spaces)

        self._domain = self._parse_domain(domain)

        if distribution_strategy is None:
            if isinstance(diagonal, distributed_data_object):
                distribution_strategy = diagonal.distribution_strategy
            elif isinstance(diagonal, Field):
                distribution_strategy = diagonal.distribution_strategy

        self._distribution_strategy = self._parse_distribution_strategy(
                               distribution_strategy=distribution_strategy,
                               val=diagonal)

        self.set_diagonal(diagonal=diagonal, bare=bare, copy=copy)

    def _times(self, x, spaces):
        return self._times_helper(x, spaces, operation=lambda z: z.__mul__)

    def _adjoint_times(self, x, spaces):
        return self._times_helper(x, spaces,
                                  operation=lambda z: z.adjoint().__mul__)

    def _inverse_times(self, x, spaces):
        return self._times_helper(x, spaces, operation=lambda z: z.__rtruediv__)

    def _adjoint_inverse_times(self, x, spaces):
        return self._times_helper(x, spaces,
                                  operation=lambda z: z.adjoint().__rtruediv__)

    def diagonal(self, bare=False, copy=True):
        """ Returns the diagonal of the Operator.

        Parameters
        ----------
        bare : boolean
            Whether the returned Field values should be bare or not.
        copy : boolean
            Whether the returned Field should be copied or not.

        Returns
        -------
        out : Field
            The diagonal of the Operator.

        """
        if bare:
            diagonal = self._diagonal.weight(power=-1)
        elif copy:
            diagonal = self._diagonal.copy()
        else:
            diagonal = self._diagonal
        return diagonal

    def inverse_diagonal(self, bare=False):
        """ Returns the inverse-diagonal of the operator.

        Parameters
        ----------
        bare : boolean
            Whether the returned Field values should be bare or not.

        Returns
        -------
        out : Field
            The inverse of the diagonal of the Operator.

        """
        return 1./self.diagonal(bare=bare, copy=False)

    # ---Mandatory properties and methods---

    @property
    def domain(self):
        return self._domain

    @property
    def self_adjoint(self):
        if self._self_adjoint is None:
            self._self_adjoint = (self._diagonal.val.imag == 0).all()
        return self._self_adjoint

    @property
    def unitary(self):
        if self._unitary is None:
            self._unitary = (self._diagonal.val *
                             self._diagonal.val.conjugate() == 1).all()
        return self._unitary

    # ---Added properties and methods---

    @property
    def distribution_strategy(self):
        """
        distribution_strategy : string
            Defines the way how the diagonal operator is distributed
            among the nodes. Available distribution_strategies are:
            'fftw', 'equal' and 'not'.

        Notes :
            https://arxiv.org/abs/1606.05385

        """

        return self._distribution_strategy

    def _parse_distribution_strategy(self, distribution_strategy, val):
        if distribution_strategy is None:
            if isinstance(val, distributed_data_object):
                distribution_strategy = val.distribution_strategy
            elif isinstance(val, Field):
                distribution_strategy = val.distribution_strategy
            else:
                self.logger.info("Datamodel set to default!")
                distribution_strategy = gc['default_distribution_strategy']
        elif distribution_strategy not in DISTRIBUTION_STRATEGIES['all']:
            raise ValueError(
                    "Invalid distribution_strategy!")
        return distribution_strategy

    def set_diagonal(self, diagonal, bare=False, copy=True):
        """ Sets the diagonal of the Operator.

        Parameters
        ----------
        diagonal : {scalar, list, array, Field, d2o-object}
            The diagonal entries of the operator.
        bare : boolean
            Indicates whether the input for the diagonal is bare or not
            (default: False).
        copy : boolean
            Specifies if a copy of the input shall be made (default: True).

        """

        # use the casting functionality from Field to process `diagonal`
        f = Field(domain=self.domain,
                  val=diagonal,
                  distribution_strategy=self.distribution_strategy,
                  copy=copy)

        # weight if the given values were `bare` is True
        # do inverse weightening if the other way around
        if bare:
            # If `copy` is True, we won't change external data by weightening
            # Otherwise, inplace weightening would change the external field
            f.weight(inplace=copy)

        # Reset the self_adjoint property:
        self._self_adjoint = None

        # Reset the unitarity property
        self._unitary = None

        # store the diagonal-field
        self._diagonal = f

    def _times_helper(self, x, spaces, operation):
        # if the domain matches directly
        # -> multiply the fields directly
        if x.domain == self.domain:
            # here the actual multiplication takes place
            return operation(self.diagonal(copy=False))(x)

        # if the distribution_strategy of self is sub-slice compatible to
        # the one of x, reshape the local data of self and apply it directly
        active_axes = []
        if spaces is None:
            active_axes = list(range(len(x.shape)))
        else:
            for space_index in spaces:
                active_axes += x.domain_axes[space_index]

        axes_local_distribution_strategy = \
            x.val.get_axes_local_distribution_strategy(active_axes)
        if axes_local_distribution_strategy == self.distribution_strategy:
            local_diagonal = self._diagonal.val.get_local_data(copy=False)
        else:
            # create an array that is sub-slice compatible
            self.logger.warn("The input field is not sub-slice compatible to "
                             "the distribution strategy of the operator.")
            redistr_diagonal_val = self._diagonal.val.copy(
                distribution_strategy=axes_local_distribution_strategy)
            local_diagonal = redistr_diagonal_val.get_local_data(copy=False)

        reshaper = [x.shape[i] if i in active_axes else 1
                    for i in range(len(x.shape))]
        reshaped_local_diagonal = np.reshape(local_diagonal, reshaper)

        # here the actual multiplication takes place
        local_result = operation(reshaped_local_diagonal)(
                           x.val.get_local_data(copy=False))

        result_field = x.copy_empty(dtype=local_result.dtype)
        result_field.val.set_local_data(local_result, copy=False)
        return result_field<|MERGE_RESOLUTION|>--- conflicted
+++ resolved
@@ -23,16 +23,9 @@
 from d2o import distributed_data_object,\
                 STRATEGIES as DISTRIBUTION_STRATEGIES
 
-<<<<<<< HEAD
-from ...basic_arithmetics import log as nifty_log
 from ...config import nifty_configuration as gc
 from ...field import Field
 from ..endomorphic_operator import EndomorphicOperator
-=======
-from nifty.config import nifty_configuration as gc
-from nifty.field import Field
-from nifty.operators.endomorphic_operator import EndomorphicOperator
->>>>>>> 841b7ecb
 
 
 class DiagonalOperator(EndomorphicOperator):
