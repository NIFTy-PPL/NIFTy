--- conflicted
+++ resolved
@@ -288,13 +288,8 @@
                 distribution_strategy=axes_local_distribution_strategy)
             local_diagonal = redistr_diagonal_val.get_local_data(copy=False)
 
-<<<<<<< HEAD
-        reshaper = [x.shape[i] if i in active_axes else 1
+        reshaper = [x.val.data.shape[i] if i in active_axes else 1
                     for i in range(len(x.shape))]
-=======
-        reshaper = [x.val.data.shape[i] if i in active_axes else 1
-                    for i in xrange(len(x.shape))]
->>>>>>> 69db50ec
         reshaped_local_diagonal = np.reshape(local_diagonal, reshaper)
 
         # here the actual multiplication takes place
