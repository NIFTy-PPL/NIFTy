--- conflicted
+++ resolved
@@ -21,7 +21,6 @@
         self._sigma = sigma
         self._transformator_cache = {}
 
-<<<<<<< HEAD
     def _times(self, x, spaces):
         if self.sigma == 0:
             return x.copy()
@@ -54,8 +53,6 @@
     def sigma(self):
         return self._sigma
 
-    def _smooth(self, x, spaces):
-=======
     def _add_attributes_to_copy(self, copy, **kwargs):
         copy._transformator_cache = self._transformator_cache
 
@@ -63,8 +60,7 @@
                                                                 copy, **kwargs)
         return copy
 
-    def _smooth(self, x, spaces, inverse):
->>>>>>> f64657e5
+    def _smooth(self, x, spaces):
         # transform to the (global-)default codomain and perform all remaining
         # steps therein
         transformator = self._get_transformator(x.dtype)
