# NIFTy
# Copyright (C) 2017  Theo Steininger
#
# Author: Theo Steininger
#
# This program is free software: you can redistribute it and/or modify
# it under the terms of the GNU General Public License as published by
# the Free Software Foundation, either version 3 of the License, or
# (at your option) any later version.
#
# This program is distributed in the hope that it will be useful,
# but WITHOUT ANY WARRANTY; without even the implied warranty of
# MERCHANTABILITY or FITNESS FOR A PARTICULAR PURPOSE.  See the
# GNU General Public License for more details.
#
# You should have received a copy of the GNU General Public License
# along with this program.  If not, see <http://www.gnu.org/licenses/>.

import abc
from nifty.nifty_meta import NiftyMeta

from keepers import Loggable
from nifty.field import Field
import nifty.nifty_utilities as utilities


class LinearOperator(Loggable, object):

    """NIFTY base class for linear operators.
    The base NIFTY operator class is an abstract class from which
    other specific operator subclasses, including those preimplemented
    in NIFTY (e.g. the EndomorphicOperator, ProjectionOperator,
    DiagonalOperator, SmoothingOperator, ResponseOperator,
    PropagatorOperator, ComposedOperator) must be derived.

    Parameters
    ----------


    Attributes
    ----------
    domain : NIFTy.space
        The NIFTy.space in which the operator is defined.
    target : NIFTy.space
        The NIFTy.space in which the outcome of the operator lives
    unitary : boolean
        Indicates whether the operator is unitary or not


    Raises
    ------
    NotImplementedError
        Raised if
            * domain is not defined
            * target is not defined
            * unitary is not set to (True/False)

    Notes
    -----
    All Operators wihtin NIFTy are linear and must therefore be a subclasses of the
    LinearOperator. A LinearOperator must have the attributes domain, target
    and unitary to be properly defined.

    Examples
    --------


    See Also
    --------
    EndomorphicOperator, ProjectionOperator,
    DiagonalOperator, SmoothingOperator, ResponseOperator,
    PropagatorOperator, ComposedOperator

    """

    __metaclass__ = NiftyMeta

    def __init__(self):
        pass

    def _parse_domain(self, domain):
        return utilities.parse_domain(domain)

    @abc.abstractproperty
    def domain(self):
        """
        domain : NIFTy.space
            The NIFTy.space in which the operator is defined.
            Every operator which inherits from the abstract LinearOperator
            base class must have this attribute.

        Notes :
             is an abstractbaseclass.abstractproperty
             (https://docs.python.org/2/library/abc.html)
        """
        raise NotImplementedError

    @abc.abstractproperty
    def target(self):
        """
        target : NIFTy.space
            The NIFTy.space on which the processed (output) Field lives.
            Every operator which inherits from the abstract LinearOperator
            base class must have this attribute.

        Notes :
             is an abstractbaseclass.abstractproperty
             (https://docs.python.org/2/library/abc.html)
        """
        raise NotImplementedError

    @abc.abstractproperty
    def unitary(self):
        """
        unitary : boolean
            States whether the Operator is unitary or not.
            Every Operator which inherits from the abstract LinearOperator
            base class must have this attribute.

        Notes :
             is an abstractbaseclass.abstractproperty
             (https://docs.python.org/2/library/abc.html)

        """
        raise NotImplementedError

    def __call__(self, *args, **kwargs):
        return self.times(*args, **kwargs)

    def times(self, x, spaces=None, **kwargs):
        """ Applies the Operator to a given Field.

        Operator and Field have to live over the same domain.

        Parameters
        ----------
        x : NIFTY.Field
            applies the Operator to the given Field
        spaces : integer (default: None)
            defines on which space of the given Field the Operator acts
        **kwargs
           Additional keyword arguments get passed to the used copy_empty
           routine.

        Returns
        -------
        out : NIFTy.Field
            the processed Field living on the target space

        See Also
       --------

        """

        spaces = self._check_input_compatibility(x, spaces)

        y = self._times(x, spaces, **kwargs)
        return y

    def inverse_times(self, x, spaces=None, **kwargs):
        """ Applies the inverse-Operator to a given Field.

        Operator and Field have to live over the same domain.

        Parameters
        ----------
        x : NIFTY.Field
            applies the Operator to the given Field
        spaces : integer (default: None)
            defines on which space of the given Field the Operator acts
        **kwargs
           Additional keyword arguments get passed to the used copy_empty
           routine.

        Returns
        -------
        out : NIFTy.Field
            the processed Field living on the target space

        See Also
       --------

        """

        spaces = self._check_input_compatibility(x, spaces, inverse=True)

        try:
            y = self._inverse_times(x, spaces, **kwargs)
        except(NotImplementedError):
            if (self.unitary):
                y = self._adjoint_times(x, spaces, **kwargs)
            else:
                raise
        return y

    def adjoint_times(self, x, spaces=None, **kwargs):
<<<<<<< HEAD
        """ Applies the adjoint-Operator to a given Field.

        Operator and Field have to live over the same domain.

        Parameters
        ----------
        x : NIFTY.Field
            applies the Operator to the given Field
        spaces : integer (default: None)
            defines on which space of the given Field the Operator acts
        **kwargs
           Additional keyword arguments get passed to the used copy_empty
           routine.

        Returns
        -------
        out : NIFTy.Field
            the processed Field living on the target space

        See Also
       --------

        """
        if self.unitary:
            return self.inverse_times(x, spaces)

=======
>>>>>>> c82cf11f
        spaces = self._check_input_compatibility(x, spaces, inverse=True)

        try:
            y = self._adjoint_times(x, spaces, **kwargs)
        except(NotImplementedError):
            if (self.unitary):
                y = self._inverse_times(x, spaces, **kwargs)
            else:
                raise
        return y

    def adjoint_inverse_times(self, x, spaces=None, **kwargs):
<<<<<<< HEAD
        """ Applies the adjoint-inverse Operator to a given Field.

        Operator and Field have to live over the same domain.

        Parameters
        ----------
        x : NIFTY.Field
            applies the Operator to the given Field
        spaces : integer (default: None)
            defines on which space of the given Field the Operator acts
        **kwargs
           Additional keyword arguments get passed to the used copy_empty
           routine.

        Returns
        -------
        out : NIFTy.Field
            the processed Field living on the target space

        See Also
       --------

        """
        if self.unitary:
            return self.times(x, spaces)

=======
>>>>>>> c82cf11f
        spaces = self._check_input_compatibility(x, spaces)

        try:
            y = self._adjoint_inverse_times(x, spaces, **kwargs)
        except(NotImplementedError):
            if self.unitary:
                y = self._times(x, spaces, **kwargs)
            else:
                raise
        return y

    def inverse_adjoint_times(self, x, spaces=None, **kwargs):
<<<<<<< HEAD
        """ Applies the inverse-adjoint Operator to a given Field.

        Operator and Field have to live over the same domain.

        Parameters
        ----------
        x : NIFTY.Field
            applies the Operator to the given Field
        spaces : integer (default: None)
            defines on which space of the given Field the Operator acts
        **kwargs
           Additional keyword arguments get passed to the used copy_empty
           routine.

        Returns
        -------
        out : NIFTy.Field
            the processed Field living on the target space

        See Also
       --------

        """
        if self.unitary:
            return self.times(x, spaces, **kwargs)

=======
>>>>>>> c82cf11f
        spaces = self._check_input_compatibility(x, spaces)

        try:
            y = self._inverse_adjoint_times(x, spaces, **kwargs)
        except(NotImplementedError):
            if self.unitary:
                y = self._times(x, spaces, **kwargs)
            else:
                raise
        return y

    def _times(self, x, spaces):
        raise NotImplementedError(
            "no generic instance method 'times'.")

    def _adjoint_times(self, x, spaces):
        raise NotImplementedError(
            "no generic instance method 'adjoint_times'.")

    def _inverse_times(self, x, spaces):
        raise NotImplementedError(
            "no generic instance method 'inverse_times'.")

    def _adjoint_inverse_times(self, x, spaces):
        raise NotImplementedError(
            "no generic instance method 'adjoint_inverse_times'.")

    def _inverse_adjoint_times(self, x, spaces):
        raise NotImplementedError(
            "no generic instance method 'inverse_adjoint_times'.")

    def _check_input_compatibility(self, x, spaces, inverse=False):
        if not isinstance(x, Field):
            raise ValueError(
                "supplied object is not a `nifty.Field`.")

        # sanitize the `spaces` and `types` input
        spaces = utilities.cast_axis_to_tuple(spaces, len(x.domain))

        # if the operator's domain is set to something, there are two valid
        # cases:
        # 1. Case:
        #   The user specifies with `spaces` that the operators domain should
        #   be applied to certain spaces in the domain-tuple of x.
        # 2. Case:
        #   The domains of self and x match completely.

        if not inverse:
            self_domain = self.domain
        else:
            self_domain = self.target

        if spaces is None:
            if self_domain != x.domain:
                raise ValueError(
                    "The operator's and and field's domains don't "
                    "match.")
        else:
            for i, space_index in enumerate(spaces):
                if x.domain[space_index] != self_domain[i]:
                    raise ValueError(
                        "The operator's and and field's domains don't "
                        "match.")

        return spaces

    def __repr__(self):
        return str(self.__class__)<|MERGE_RESOLUTION|>--- conflicted
+++ resolved
@@ -194,7 +194,6 @@
         return y
 
     def adjoint_times(self, x, spaces=None, **kwargs):
-<<<<<<< HEAD
         """ Applies the adjoint-Operator to a given Field.
 
         Operator and Field have to live over the same domain.
@@ -221,8 +220,6 @@
         if self.unitary:
             return self.inverse_times(x, spaces)
 
-=======
->>>>>>> c82cf11f
         spaces = self._check_input_compatibility(x, spaces, inverse=True)
 
         try:
@@ -235,7 +232,6 @@
         return y
 
     def adjoint_inverse_times(self, x, spaces=None, **kwargs):
-<<<<<<< HEAD
         """ Applies the adjoint-inverse Operator to a given Field.
 
         Operator and Field have to live over the same domain.
@@ -262,8 +258,6 @@
         if self.unitary:
             return self.times(x, spaces)
 
-=======
->>>>>>> c82cf11f
         spaces = self._check_input_compatibility(x, spaces)
 
         try:
@@ -276,7 +270,6 @@
         return y
 
     def inverse_adjoint_times(self, x, spaces=None, **kwargs):
-<<<<<<< HEAD
         """ Applies the inverse-adjoint Operator to a given Field.
 
         Operator and Field have to live over the same domain.
@@ -303,8 +296,6 @@
         if self.unitary:
             return self.times(x, spaces, **kwargs)
 
-=======
->>>>>>> c82cf11f
         spaces = self._check_input_compatibility(x, spaces)
 
         try:
