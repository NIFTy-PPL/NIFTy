# This program is free software: you can redistribute it and/or modify
# it under the terms of the GNU General Public License as published by
# the Free Software Foundation, either version 3 of the License, or
# (at your option) any later version.
#
# This program is distributed in the hope that it will be useful,
# but WITHOUT ANY WARRANTY; without even the implied warranty of
# MERCHANTABILITY or FITNESS FOR A PARTICULAR PURPOSE.  See the
# GNU General Public License for more details.
#
# You should have received a copy of the GNU General Public License
# along with this program.  If not, see <http://www.gnu.org/licenses/>.
#
# Copyright(C) 2013-2017 Max-Planck-Society
#
# NIFTy is being developed at the Max-Planck-Institut fuer Astrophysik
# and financially supported by the Studienstiftung des deutschen Volkes.

from builtins import object
<<<<<<< HEAD
from nifty.minimization import ConjugateGradient

from nifty.field import Field
from nifty.energies import QuadraticEnergy
=======
from ...minimization import ConjugateGradient
from ...field import Field
>>>>>>> 846cc966


class InvertibleOperatorMixin(object):
    """ Mixin class to invert implicit defined operators.

    To invert the application of a given implicitly defined operator on a
    field, this class gives the necessary functionality. Inheriting
    functionality from this class provides the derived class with the inverse
    to the given implicitly definied application of the operator on a field.
    (e.g. .inverse_times vs. .times and
    .adjoint_times vs. .adjoint_inverse_times)

    Parameters
    ----------
    inverter : Inverter
        An instance of an Inverter class.
        (default: ConjugateGradient)

    preconditioner : LinearOperator
        Preconditioner that is used by ConjugateGradient if no minimizer was
        given.

    Attributes
    ----------

    Raises
    ------

    Notes
    -----

    Examples
    --------
    The PropagatorOperator inherits from InvertibleOperatorMixin.

    See Also
    --------
    PropagatorOperator

    """

    def __init__(self, inverter=None, preconditioner=None,
                 forward_x0=None, backward_x0=None, *args, **kwargs):
        self.__preconditioner = preconditioner
        if inverter is not None:
            self.__inverter = inverter
        else:
            self.__inverter = ConjugateGradient(
                                        preconditioner=self.__preconditioner)

        self.__forward_x0 = forward_x0
        self.__backward_x0 = backward_x0
        super(InvertibleOperatorMixin, self).__init__(*args, **kwargs)

    def _times(self, x, spaces):
        if self.__forward_x0 is not None:
            x0 = self.__forward_x0
        else:
            x0 = Field(self.target, val=0., dtype=x.dtype,
                       distribution_strategy=x.distribution_strategy)

        (result, convergence) = self.__inverter(QuadraticEnergy(
                                                A=self.inverse_times,
                                                b=x,
                                                position=x0))
        return result.position

    def _adjoint_times(self, x, spaces):
        if self.__backward_x0 is not None:
            x0 = self.__backward_x0
        else:
            x0 = Field(self.domain, val=0., dtype=x.dtype,
                       distribution_strategy=x.distribution_strategy)

        (result, convergence) = self.__inverter(QuadraticEnergy(
                                                A=self.adjoint_inverse_times,
                                                b=x,
                                                position=x0))
        return result.position

    def _inverse_times(self, x, spaces):
        if self.__backward_x0 is not None:
            x0 = self.__backward_x0
        else:
            x0 = Field(self.domain, val=0., dtype=x.dtype,
                       distribution_strategy=x.distribution_strategy)

        (result, convergence) = self.__inverter(QuadraticEnergy(
                                                A=self.times,
                                                b=x,
                                                position=x0))
        return result.position

    def _adjoint_inverse_times(self, x, spaces):
        if self.__forward_x0 is not None:
            x0 = self.__forward_x0
        else:
            x0 = Field(self.target, val=0., dtype=x.dtype,
                       distribution_strategy=x.distribution_strategy)

        (result, convergence) = self.__inverter(QuadraticEnergy(
                                                A=self.adjoint_times,
                                                b=x,
                                                position=x0))
        return result.position<|MERGE_RESOLUTION|>--- conflicted
+++ resolved
@@ -17,15 +17,9 @@
 # and financially supported by the Studienstiftung des deutschen Volkes.
 
 from builtins import object
-<<<<<<< HEAD
-from nifty.minimization import ConjugateGradient
-
-from nifty.field import Field
-from nifty.energies import QuadraticEnergy
-=======
 from ...minimization import ConjugateGradient
 from ...field import Field
->>>>>>> 846cc966
+from ...energies import QuadraticEnergy
 
 
 class InvertibleOperatorMixin(object):
