from .linear_operator import LinearOperator
from .endomorphic_operator import EndomorphicOperator
from .scaling_operator import ScalingOperator
from .diagonal_operator import DiagonalOperator
from .harmonic_transform_operator import HarmonicTransformOperator
from .fft_operator import FFTOperator
from .fft_smoothing_operator import FFTSmoothingOperator
from .geometry_remover import GeometryRemover
from .laplace_operator import LaplaceOperator
from .smoothness_operator import SmoothnessOperator
from .power_distributor import PowerDistributor
from .inversion_enabler import InversionEnabler
from .sandwich_operator import SandwichOperator
<<<<<<< HEAD
from .sampling_enabler import SamplingEnabler
=======
from .dof_distributor import DOFDistributor
>>>>>>> 1c04fe20

__all__ = ["LinearOperator", "EndomorphicOperator", "ScalingOperator",
           "DiagonalOperator", "HarmonicTransformOperator", "FFTOperator",
           "FFTSmoothingOperator", "GeometryRemover",
           "LaplaceOperator", "SmoothnessOperator", "PowerDistributor",
<<<<<<< HEAD
           "InversionEnabler", "SandwichOperator", "SamplingEnabler"]
=======
           "InversionEnabler", "SandwichOperator", "DOFDistributor"]
>>>>>>> 1c04fe20
<|MERGE_RESOLUTION|>--- conflicted
+++ resolved
@@ -11,18 +11,12 @@
 from .power_distributor import PowerDistributor
 from .inversion_enabler import InversionEnabler
 from .sandwich_operator import SandwichOperator
-<<<<<<< HEAD
 from .sampling_enabler import SamplingEnabler
-=======
 from .dof_distributor import DOFDistributor
->>>>>>> 1c04fe20
 
 __all__ = ["LinearOperator", "EndomorphicOperator", "ScalingOperator",
            "DiagonalOperator", "HarmonicTransformOperator", "FFTOperator",
            "FFTSmoothingOperator", "GeometryRemover",
            "LaplaceOperator", "SmoothnessOperator", "PowerDistributor",
-<<<<<<< HEAD
-           "InversionEnabler", "SandwichOperator", "SamplingEnabler"]
-=======
-           "InversionEnabler", "SandwichOperator", "DOFDistributor"]
->>>>>>> 1c04fe20
+           "InversionEnabler", "SandwichOperator", "SamplingEnabler",
+           "DOFDistributor"]