--- conflicted
+++ resolved
@@ -99,15 +99,9 @@
 
     def draw_sample(self, from_inverse=False, dtype=np.float64):
         fct = self._factor
-<<<<<<< HEAD
-        if fct.imag != 0. or fct.real < 0.: 
-            raise ValueError("operator not positive definite")
-        if fct.real ==0 and from_inverse:
-=======
         if fct.imag != 0. or fct.real < 0.:
             raise ValueError("operator not positive definite")
         if fct.real == 0. and from_inverse:
->>>>>>> 5ed8f324
             raise ValueError("operator not positive definite")
         fct = 1./np.sqrt(fct) if from_inverse else np.sqrt(fct)
         cls = Field if isinstance(self._domain, DomainTuple) else MultiField
