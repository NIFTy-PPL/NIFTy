# This program is free software: you can redistribute it and/or modify
# it under the terms of the GNU General Public License as published by
# the Free Software Foundation, either version 3 of the License, or
# (at your option) any later version.
#
# This program is distributed in the hope that it will be useful,
# but WITHOUT ANY WARRANTY; without even the implied warranty of
# MERCHANTABILITY or FITNESS FOR A PARTICULAR PURPOSE.  See the
# GNU General Public License for more details.
#
# You should have received a copy of the GNU General Public License
# along with this program.  If not, see <http://www.gnu.org/licenses/>.
#
# Copyright(C) 2013-2018 Max-Planck-Society
#
# NIFTy is being developed at the Max-Planck-Institut fuer Astrophysik
# and financially supported by the Studienstiftung des deutschen Volkes.

import numpy as np
from ..minimization.quadratic_energy import QuadraticEnergy


def generate_krylov_samples(D_inv, S, j, N_samps, controller):
    """
    Generates inverse samples from a curvature D.
    This algorithm iteratively generates samples from
    a curvature D by applying conjugate gradient steps
    and resampling the curvature in search direction.

    Parameters
    ----------
    D_inv : EndomorphicOperator
        The curvature which will be the inverse of the covarianc
        of the generated samples
    S : EndomorphicOperator (from which one can sample)
        A prior covariance operator which is used to generate prior
        samples that are then iteratively updated
    j : Field, optional
        A Field to which the inverse of D_inv is applied. The solution
        of this matrix inversion problem is a side product of generating
        the samples.
        If not supplied, it is sampled from the inverse prior.
    N_samps : Int
        How many samples to generate.
    controller : IterationController
        convergence controller for the conjugate gradient iteration

    Returns
    -------
    (solution, samples) : A tuple of a field 'solution' and a list of fields
        'samples'. The first entry of the tuple is the solution x to
            D_inv(x) = j
        and the second entry are a list of samples from D_inv.inverse
    """
    # MR FIXME: this should be synchronized with the "official" Nifty CG
    j = S.draw_sample(from_inverse=True) if j is None else j
    x = j*0.
    energy = QuadraticEnergy(x, D_inv, j)
    y = [S.draw_sample() for _ in range(N_samps)]

    status = controller.start(energy)
    if status != controller.CONTINUE:
        return x, y

    r = j.copy()
    p = r.copy()
    d = p.vdot(D_inv(p))
    while True:
        gamma = r.vdot(r)/d
        if gamma == 0.:
            break
<<<<<<< HEAD
        x += gamma*p
        for i in range(N_samps):
            y[i] += (randn() * sqrt(d) - p.vdot(D_inv(y[i]))) / d * p
=======
        x = x + gamma*p
        for samp in y:
            samp -= p.vdot(D_inv(samp)) * p / d
            samp += np.random.randn() / np.sqrt(d) * p
        energy = energy.at(x)
        status = controller.check(energy)
        if status != controller.CONTINUE:
            return x, y
>>>>>>> 72c1a501
        r_new = r - gamma * D_inv(p)
        beta = r_new.vdot(r_new) / r.vdot(r)
        r = r_new
        p = r + beta * p
        d = p.vdot(D_inv(p))
        if d == 0.:
            break
    return x, y<|MERGE_RESOLUTION|>--- conflicted
+++ resolved
@@ -69,25 +69,19 @@
         gamma = r.vdot(r)/d
         if gamma == 0.:
             break
-<<<<<<< HEAD
-        x += gamma*p
-        for i in range(N_samps):
-            y[i] += (randn() * sqrt(d) - p.vdot(D_inv(y[i]))) / d * p
-=======
         x = x + gamma*p
+        Dip = D_inv(p)
         for samp in y:
-            samp -= p.vdot(D_inv(samp)) * p / d
-            samp += np.random.randn() / np.sqrt(d) * p
+            samp += (randn() * sqrt(d) - samp.vdot(Dip)) / d * p
         energy = energy.at(x)
         status = controller.check(energy)
         if status != controller.CONTINUE:
             return x, y
->>>>>>> 72c1a501
-        r_new = r - gamma * D_inv(p)
+        r_new = r - gamma * Dip
         beta = r_new.vdot(r_new) / r.vdot(r)
         r = r_new
         p = r + beta * p
-        d = p.vdot(D_inv(p))
+        d = p.vdot(Dip)
         if d == 0.:
             break
     return x, y