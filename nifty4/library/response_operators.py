--- conflicted
+++ resolved
@@ -19,31 +19,13 @@
 from ..field import exp
 
 
-<<<<<<< HEAD
-def LinearizedSignalResponse(Instrument, nonlinearity, HarmonicTransform, power,
-                             s, sunit):
-    return sunit * (Instrument * nonlinearity.derivative(s) *
-                    HarmonicTransform * power)
+def LinearizedSignalResponse(Instrument, nonlinearity, ht, power, s, sunit):
+    return sunit * (Instrument * nonlinearity.derivative(s) * ht * power)
 
 
-def LinearizedPowerResponse(Instrument, nonlinearity, HarmonicTransform,
-                            Projection, t, m, munit, sunit):
-    power = exp(0.5 * t) * munit
-    position = HarmonicTransform(Projection.adjoint_times(power) * m)
-    linearization = nonlinearity.derivative(position)
-    return sunit * (0.5 * Instrument * linearization * HarmonicTransform * m *
-                    Projection.adjoint * power)
-=======
-def LinearizedSignalResponse(Instrument, nonlinearity, ht, power, m):
-    position = ht(power*m)
-    return (Instrument * nonlinearity.derivative(position) *
-            ht * power)
-
-
-def LinearizedPowerResponse(Instrument, nonlinearity, ht, Projection, t, m):
-    power = exp(0.5*t)
+def LinearizedPowerResponse(Instrument, nonlinearity, ht, Projection, t, m, munit, sunit):
+    power = exp(0.5*t) * munit
     position = ht(Projection.adjoint_times(power) * m)
     linearization = nonlinearity.derivative(position)
-    return (0.5 * Instrument * linearization * ht * m *
-            Projection.adjoint * power)
->>>>>>> 5dbe3b0d
+    return sunit * (0.5 * Instrument * linearization * ht * m *
+                    Projection.adjoint * power)