# This program is free software: you can redistribute it and/or modify
# it under the terms of the GNU General Public License as published by
# the Free Software Foundation, either version 3 of the License, or
# (at your option) any later version.
#
# This program is distributed in the hope that it will be useful,
# but WITHOUT ANY WARRANTY; without even the implied warranty of
# MERCHANTABILITY or FITNESS FOR A PARTICULAR PURPOSE.  See the
# GNU General Public License for more details.
#
# You should have received a copy of the GNU General Public License
# along with this program.  If not, see <http://www.gnu.org/licenses/>.
#
# Copyright(C) 2013-2020 Max-Planck-Society
#
# NIFTy is being developed at the Max-Planck-Institut fuer Astrophysik.

from ..minimization.conjugate_gradient import ConjugateGradient
from ..minimization.quadratic_energy import QuadraticEnergy
from .endomorphic_operator import EndomorphicOperator
from .operator import Operator


class SamplingEnabler(EndomorphicOperator):
    """Class which acts as a operator object built of (`likelihood` + `prior`)
    and enables sampling from its inverse even if the operator object
    itself does not support it.


    Parameters
    ----------
    likelihood : :class:`EndomorphicOperator`
        Metric of the likelihood
    prior : :class:`EndomorphicOperator`
        Metric of the prior
    iteration_controller : :class:`IterationController`
        The iteration controller to use for the iterative numerical inversion
        done by a :class:`ConjugateGradient` object.
    approximation : :class:`LinearOperator`, optional
        if not None, this linear operator should be an approximation to the
        operator, which supports the operation modes that the operator doesn't
        have. It is used as a preconditioner during the iterative inversion,
        to accelerate convergence.
    start_from_zero : boolean
        If true, the conjugate gradient algorithm starts from a field filled
        with zeros. Otherwise, it starts from a prior samples. Default is
        False.
    """

    def __init__(self, likelihood, prior, iteration_controller,
                 approximation=None, start_from_zero=False):
        if not isinstance(likelihood, Operator) or not isinstance(prior, Operator):
            raise TypeError
        self._likelihood = likelihood
        self._prior = prior
        self._ic = iteration_controller
        self._approximation = approximation
        self._start_from_zero = bool(start_from_zero)
        self._op = likelihood + prior
        self._domain = self._op.domain
        self._capability = self._op.capability
        self.apply = self._op.apply

    def draw_sample(self, from_inverse=False, want_inverse=False):
        try:
<<<<<<< HEAD
            res = self._op.draw_sample(from_inverse)
            if from_inverse and want_inverse:
                return self._op(res), res
            return res
=======
            p = self._prior.draw_sample(from_inverse)
            l = self._likelihood.draw_sample(from_inverse)
            return p + l
>>>>>>> 09506858
        except NotImplementedError:
            if not from_inverse:
                raise ValueError("from_inverse must be True here")
            if self._start_from_zero:
                b = self._op.draw_sample()
                energy = QuadraticEnergy(0*b, self._op, b)
            else:
                s = self._prior.draw_sample(from_inverse=True)
                nj = self._likelihood.draw_sample()
                b = self._prior(s) + nj
                energy = QuadraticEnergy(s, self._op, b,
                                         _grad=self._likelihood(s) - nj)
            inverter = ConjugateGradient(self._ic)
            if self._approximation is not None:
                energy, convergence = inverter(
                    energy, preconditioner=self._approximation.inverse)
            else:
                energy, convergence = inverter(energy)
            if want_inverse:
                return b, energy.position
            return energy.position

    def __repr__(self):
        from ..utilities import indent
        return "\n".join((
            "SamplingEnabler:",
            indent("\n".join((
                "Likelihood:", self._likelihood.__repr__(),
                "Prior:", self._prior.__repr__())))))<|MERGE_RESOLUTION|>--- conflicted
+++ resolved
@@ -63,16 +63,10 @@
 
     def draw_sample(self, from_inverse=False, want_inverse=False):
         try:
-<<<<<<< HEAD
             res = self._op.draw_sample(from_inverse)
             if from_inverse and want_inverse:
                 return self._op(res), res
             return res
-=======
-            p = self._prior.draw_sample(from_inverse)
-            l = self._likelihood.draw_sample(from_inverse)
-            return p + l
->>>>>>> 09506858
         except NotImplementedError:
             if not from_inverse:
                 raise ValueError("from_inverse must be True here")
