# This program is free software: you can redistribute it and/or modify
# it under the terms of the GNU General Public License as published by
# the Free Software Foundation, either version 3 of the License, or
# (at your option) any later version.
#
# This program is distributed in the hope that it will be useful,
# but WITHOUT ANY WARRANTY; without even the implied warranty of
# MERCHANTABILITY or FITNESS FOR A PARTICULAR PURPOSE.  See the
# GNU General Public License for more details.
#
# You should have received a copy of the GNU General Public License
# along with this program.  If not, see <http://www.gnu.org/licenses/>.
#
# Copyright(C) 2013-2018 Max-Planck-Society
#
# NIFTy is being developed at the Max-Planck-Institut fuer Astrophysik
# and financially supported by the Studienstiftung des deutschen Volkes.

import nifty5 as ift
import numpy as np


def make_chess_mask(position_space):
    mask = np.ones(position_space.shape)
    for i in range(4):
        for j in range(4):
            if (i+j) % 2 == 0:
                mask[i*128//4:(i+1)*128//4, j*128//4:(j+1)*128//4] = 0
    return mask


def make_random_mask():
    mask = ift.from_random('pm1', position_space)
    mask = (mask+1)/2
    return mask.to_global_data()


def mask_to_nan(mask, field):
    masked_data = field.local_data.copy()
    masked_data[mask.local_data == 0] = np.nan
    return ift.from_local_data(field.domain, masked_data)


if __name__ == '__main__':
    np.random.seed(42)
    # FIXME description of the tutorial

    # Choose problem geometry and masking
    mode = 1
    if mode == 0:
        # One dimensional regular grid
        position_space = ift.RGSpace([1024])
        mask = np.ones(position_space.shape)
    elif mode == 1:
        # Two dimensional regular grid with chess mask
        position_space = ift.RGSpace([128, 128])
        mask = make_chess_mask(position_space)
    else:
        # Sphere with half of its locations randomly masked
        position_space = ift.HPSpace(128)
        mask = make_random_mask()

    harmonic_space = position_space.get_default_codomain()
    HT = ift.HarmonicTransformOperator(harmonic_space, target=position_space)

    # Set correlation structure with a power spectrum and build
    # prior correlation covariance
    def power_spectrum(k):
        return 100. / (20.+k**3)
    power_space = ift.PowerSpace(harmonic_space)
    PD = ift.PowerDistributor(harmonic_space, power_space)
    prior_correlation_structure = PD(ift.PS_field(power_space, power_spectrum))

    S = ift.DiagonalOperator(prior_correlation_structure)

    # Build instrument response consisting of a discretization, mask
    # and harmonic transformaion
    GR = ift.GeometryRemover(position_space)
    mask = ift.Field.from_global_data(position_space, mask)
    Mask = ift.DiagonalOperator(mask)
    R = GR * Mask * HT

    data_space = GR.target

    # Set the noise covariance
    noise = 5.
    N = ift.ScalingOperator(noise, data_space)

    # Create mock data
    MOCK_SIGNAL = S.draw_sample()
    MOCK_NOISE = N.draw_sample()
    data = R(MOCK_SIGNAL) + MOCK_NOISE

    # Build propagator D and information source j
    j = R.adjoint_times(N.inverse_times(data))
    D_inv = R.adjoint * N.inverse * R + S.inverse
    # Make it invertible
    IC = ift.GradientNormController(iteration_limit=500, tol_abs_gradnorm=1e-3)
    D = ift.InversionEnabler(D_inv, IC, approximation=S.inverse).inverse

    # WIENER FILTER
    m = D(j)

    # PLOTTING
    rg = isinstance(position_space, ift.RGSpace)
    if rg and len(position_space.shape) == 1:
        ift.plot([HT(MOCK_SIGNAL), GR.adjoint(data), HT(m)],
                 label=['Mock signal', 'Data', 'Reconstruction'],
                 alpha=[1, .3, 1])
        ift.plot(mask_to_nan(mask, HT(m-MOCK_SIGNAL)))
        ift.plot_finish(nx=2, ny=1, xsize=10, ysize=4,
                        title="getting_started_1")
    else:
<<<<<<< HEAD
        ift.plot(HT(MOCK_SIGNAL), title='Mock Signal')
        ift.plot(mask_to_nan(mask, (GR*Mask).adjoint(data)), title='Data')
        ift.plot(HT(m), title='Reconstruction')
        ift.plot(mask_to_nan(mask, HT(m-MOCK_SIGNAL)))
        ift.plot_finish(nx=4, ny=1, xsize=20, ysize=4,
                        title="getting_started_1")
=======
        ift.plot(HT(MOCK_SIGNAL), title='Mock Signal', name='mock_signal.png')
        ift.plot(mask_to_nan(mask, (GR*Mask).adjoint(data)),
                 title='Data', name='data.png')
        ift.plot(HT(m), title='Reconstruction', name='reconstruction.png')
    ift.plot(mask_to_nan(mask, HT(m-MOCK_SIGNAL)), name='residuals.png')
>>>>>>> e8105d79
<|MERGE_RESOLUTION|>--- conflicted
+++ resolved
@@ -111,17 +111,9 @@
         ift.plot_finish(nx=2, ny=1, xsize=10, ysize=4,
                         title="getting_started_1")
     else:
-<<<<<<< HEAD
         ift.plot(HT(MOCK_SIGNAL), title='Mock Signal')
         ift.plot(mask_to_nan(mask, (GR*Mask).adjoint(data)), title='Data')
         ift.plot(HT(m), title='Reconstruction')
         ift.plot(mask_to_nan(mask, HT(m-MOCK_SIGNAL)))
-        ift.plot_finish(nx=4, ny=1, xsize=20, ysize=4,
-                        title="getting_started_1")
-=======
-        ift.plot(HT(MOCK_SIGNAL), title='Mock Signal', name='mock_signal.png')
-        ift.plot(mask_to_nan(mask, (GR*Mask).adjoint(data)),
-                 title='Data', name='data.png')
-        ift.plot(HT(m), title='Reconstruction', name='reconstruction.png')
-    ift.plot(mask_to_nan(mask, HT(m-MOCK_SIGNAL)), name='residuals.png')
->>>>>>> e8105d79
+        ift.plot_finish(nx=2, ny=2, xsize=10, ysize=10,
+                        title="getting_started_1")