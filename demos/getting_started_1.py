--- conflicted
+++ resolved
@@ -35,17 +35,10 @@
     return mask.to_global_data()
 
 
-<<<<<<< HEAD
 def mask_to_nan(mask, field):
     masked_data = field.local_data.copy()
     masked_data[mask.local_data == 0] = np.nan
     return ift.from_local_data(field.domain, masked_data)
-=======
-if __name__ == '__main__':
-    # FIXME description of the tutorial
-
-    # Choose problem geometry and masking
->>>>>>> 8c34584a
 
 
 if __name__ == '__main__':
