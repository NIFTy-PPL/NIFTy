# This program is free software: you can redistribute it and/or modify
# it under the terms of the GNU General Public License as published by
# the Free Software Foundation, either version 3 of the License, or
# (at your option) any later version.
#
# This program is distributed in the hope that it will be useful,
# but WITHOUT ANY WARRANTY; without even the implied warranty of
# MERCHANTABILITY or FITNESS FOR A PARTICULAR PURPOSE.  See the
# GNU General Public License for more details.
#
# You should have received a copy of the GNU General Public License
# along with this program.  If not, see <http://www.gnu.org/licenses/>.
#
# Copyright(C) 2013-2018 Max-Planck-Society
#
# NIFTy is being developed at the Max-Planck-Institut fuer Astrophysik
# and financially supported by the Studienstiftung des deutschen Volkes.

import nifty5 as ift
import numpy as np


def get_2D_exposure():
    x_shape, y_shape = position_space.shape

    exposure = np.ones(position_space.shape)
    exposure[x_shape//3:x_shape//2, :] *= 2.
    exposure[x_shape*4//5:x_shape, :] *= .1
    exposure[x_shape//2:x_shape*3//2, :] *= 3.
    exposure[:, x_shape//3:x_shape//2] *= 2.
    exposure[:, x_shape*4//5:x_shape] *= .1
    exposure[:, x_shape//2:x_shape*3//2] *= 3.

    exposure = ift.Field.from_global_data(position_space, exposure)
    return exposure


if __name__ == '__main__':
    # FIXME description of the tutorial
    np.random.seed(41)

    # Set up the position space of the signal
    #
    # # One dimensional regular grid with uniform exposure
    # position_space = ift.RGSpace(1024)
    # exposure = np.ones(position_space.shape)

    # Two-dimensional regular grid with inhomogeneous exposure
    position_space = ift.RGSpace([512, 512])
    exposure = get_2D_exposure()

    # # Sphere with with uniform exposure
    # position_space = ift.HPSpace(128)
    # exposure = ift.Field.full(position_space, 1.)

    # Defining harmonic space and transform
    harmonic_space = position_space.get_default_codomain()
    HT = ift.HarmonicTransformOperator(harmonic_space, position_space)

    domain = ift.MultiDomain.make({'xi': harmonic_space})
    position = ift.from_random('normal', domain)

    # Define power spectrum and amplitudes
    def sqrtpspec(k):
        return 1. / (20. + k**2)

    p_space = ift.PowerSpace(harmonic_space)
    pd = ift.PowerDistributor(harmonic_space, p_space)
    a = ift.PS_field(p_space, sqrtpspec)
    A = pd(a)

    # Set up a sky model
    xi = ift.Variable(position)['xi']
    logsky_h = xi * A
    logsky = HT(logsky_h)
    sky = ift.PointwiseExponential(logsky)

    M = ift.DiagonalOperator(exposure)
    GR = ift.GeometryRemover(position_space)
    # Set up instrumental response
    R = GR * M

    # Generate mock data
    d_space = R.target[0]
    lamb = R(sky)
    mock_position = ift.from_random('normal', lamb.position.domain)
    data = lamb.at(mock_position).value
    data = np.random.poisson(data.to_global_data().astype(np.float64))
    data = ift.Field.from_global_data(d_space, data)

    # Compute likelihood and Hamiltonian
    likelihood = ift.PoissonianEnergy(lamb, data)
    ic_cg = ift.GradientNormController(iteration_limit=50)
    ic_newton = ift.GradientNormController(name='Newton', iteration_limit=50,
                                           tol_abs_gradnorm=1e-3)
    minimizer = ift.RelaxedNewton(ic_newton)

    # Minimize the Hamiltonian
    H = ift.Hamiltonian(likelihood)
    H = H.make_invertible(ic_cg)
    H, convergence = minimizer(H)

    # Plot results
    result_sky = sky.at(H.position).value
    ift.plot(result_sky)
    ift.plot_finish()
<<<<<<< HEAD
    # FIXME PLOTTING
=======
    # FIXME MORE PLOTTING
>>>>>>> 558e9549
<|MERGE_RESOLUTION|>--- conflicted
+++ resolved
@@ -104,8 +104,4 @@
     result_sky = sky.at(H.position).value
     ift.plot(result_sky)
     ift.plot_finish()
-<<<<<<< HEAD
-    # FIXME PLOTTING
-=======
-    # FIXME MORE PLOTTING
->>>>>>> 558e9549
+    # FIXME MORE PLOTTING