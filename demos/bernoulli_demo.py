# This program is free software: you can redistribute it and/or modify
# it under the terms of the GNU General Public License as published by
# the Free Software Foundation, either version 3 of the License, or
# (at your option) any later version.
#
# This program is distributed in the hope that it will be useful,
# but WITHOUT ANY WARRANTY; without even the implied warranty of
# MERCHANTABILITY or FITNESS FOR A PARTICULAR PURPOSE.  See the
# GNU General Public License for more details.
#
# You should have received a copy of the GNU General Public License
# along with this program.  If not, see <http://www.gnu.org/licenses/>.
#
# Copyright(C) 2013-2019 Max-Planck-Society
#
# NIFTy is being developed at the Max-Planck-Institut fuer Astrophysik.

#####################################################################
# Bernoulli reconstruction
# Reconstruct an event probability field with values between 0 and 1
# from the observed events
# 1D (set mode=0), 2D (mode=1), or on the sphere (mode=2)
#####################################################################

import numpy as np

import nifty5 as ift

if __name__ == '__main__':
    np.random.seed(41)

    # Set up the position space of the signal
    mode = 2
    if mode == 0:
        # One-dimensional regular grid
        position_space = ift.RGSpace(1024)
    elif mode == 1:
        # Two-dimensional regular grid
        position_space = ift.RGSpace([512, 512])
    else:
        # Sphere
        position_space = ift.HPSpace(128)

    # Define harmonic space and transform
    harmonic_space = position_space.get_default_codomain()
    HT = ift.HarmonicTransformOperator(harmonic_space, position_space)

    position = ift.from_random('normal', harmonic_space)

    # Define power spectrum and amplitudes
    def sqrtpspec(k):
        return 1./(20. + k**2)

    A = ift.create_power_operator(harmonic_space, sqrtpspec)

<<<<<<< HEAD
    # Set up a sky model
    sky = ift.sigmoid(HT(A))

=======
    # Set up a sky model and instrumental response
    sky = ift.positive_tanh(HT(A))
>>>>>>> 4c0bd584
    GR = ift.GeometryRemover(position_space)
    R = GR

    # Generate mock data
    p = R(sky)
    mock_position = ift.from_random('normal', harmonic_space)
    tmp = p(mock_position).to_global_data().astype(np.float64)
    data = np.random.binomial(1, tmp)
    data = ift.Field.from_global_data(R.target, data)

    # Compute likelihood and Hamiltonian
    position = ift.from_random('normal', harmonic_space)
    likelihood = ift.BernoulliEnergy(data)(p)
    ic_newton = ift.DeltaEnergyController(
        name='Newton', iteration_limit=100, tol_rel_deltaE=1e-8)
    minimizer = ift.NewtonCG(ic_newton)
    ic_sampling = ift.GradientNormController(iteration_limit=100)

    # Minimize the Hamiltonian
    H = ift.Hamiltonian(likelihood, ic_sampling)
    H = ift.EnergyAdapter(position, H, want_metric=True)
    # minimizer = ift.L_BFGS(ic_newton)
    H, convergence = minimizer(H)

    reconstruction = sky(H.position)

    plot = ift.Plot()
    plot.add(reconstruction, title='reconstruction')
    plot.add(GR.adjoint_times(data), title='data')
    plot.add(sky(mock_position), title='truth')
    plot.output(nx=3, xsize=16, ysize=9, title="results", name="bernoulli.png")<|MERGE_RESOLUTION|>--- conflicted
+++ resolved
@@ -53,14 +53,8 @@
 
     A = ift.create_power_operator(harmonic_space, sqrtpspec)
 
-<<<<<<< HEAD
-    # Set up a sky model
+    # Set up a sky model and instrumental response
     sky = ift.sigmoid(HT(A))
-
-=======
-    # Set up a sky model and instrumental response
-    sky = ift.positive_tanh(HT(A))
->>>>>>> 4c0bd584
     GR = ift.GeometryRemover(position_space)
     R = GR
 
