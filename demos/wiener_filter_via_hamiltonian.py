--- conflicted
+++ resolved
@@ -85,10 +85,5 @@
 
     # try to do the same with diagonal probing
     variance = ift.probe_diagonal(ht*curv.inverse*ht.adjoint, 100)
-<<<<<<< HEAD
-    #sm = ift.FFTSmoothingOperator(s_space, sigma=0.005)
-    ift.plot(variance, name="posterior_variance2.png", **plotdict2)
-=======
     # sm = ift.FFTSmoothingOperator(s_space, sigma=0.015)
-    ift.plot(variance, name="posterior_variance2.png", **plotdict)
->>>>>>> e8fbf7e7
+    ift.plot(variance, name="posterior_variance2.png", **plotdict)