--- conflicted
+++ resolved
@@ -82,18 +82,11 @@
     INITIAL_POSITION = ift.from_random('normal', domain)
     position = INITIAL_POSITION
 
-<<<<<<< HEAD
     plot = ift.Plot()
-    plot.add(signal(MOCK_POSITION), title='ground truth')
-    plot.add(R.adjoint_times(data), title='data')
-    plot.add([A(MOCK_POSITION)], title='power')
-    plot.output(nx=3, xsize=16, ysize=5, title="setup", name="setup.png")
-=======
-    ift.plot(signal(MOCK_POSITION), title='Ground Truth')
-    ift.plot(R.adjoint_times(data), title='Data')
-    ift.plot([A(MOCK_POSITION)], title='Power Spectrum')
-    ift.plot_finish(ny=1, nx=3, xsize=24, ysize=6, name="setup.png")
->>>>>>> 2547e3d0
+    plot.add(signal(MOCK_POSITION), title='Ground Truth')
+    plot.add(R.adjoint_times(data), title='Data')
+    plot.add([A(MOCK_POSITION)], title='Power Spectrum')
+    plot.output(ny=1, nx=3, xsize=24, ysize=6, name="setup.png")
 
     # number of samples used to estimate the KL
     N_samples = 20
@@ -108,36 +101,20 @@
         KL, convergence = minimizer(KL)
         position = KL.position
 
-<<<<<<< HEAD
         plot = ift.Plot()
         plot.add(signal(position), title="reconstruction")
         plot.add([A(position), A(MOCK_POSITION)], title="power")
-        plot.output(nx=2, xsize=12, ysize=6, title="loop", name="loop.png")
-=======
-        ift.plot(signal(position), title="reconstruction")
-        ift.plot([A(position), A(MOCK_POSITION)], title="power")
-        ift.plot_finish(ny=1, ysize=6, xsize=16, name="loop.png")
->>>>>>> 2547e3d0
+        plot.output(ny=1, ysize=6, xsize=16, name="loop.png")
 
     plot = ift.Plot()
     sc = ift.StatCalculator()
     for sample in samples:
-<<<<<<< HEAD
         sc.add(signal(sample+position))
-    plot.add(sc.mean, title="mean")
-    plot.add(ift.sqrt(sc.var), title="std deviation")
+    plot.add(sc.mean, title="Posterior Mean")
+    plot.add(ift.sqrt(sc.var), title="Posterior Standard Deviation")
 
     powers = [A(s+position) for s in samples]
-    plot.add([A(position), A(MOCK_POSITION)]+powers, title="power")
-    plot.output(nx=3, xsize=16, ysize=5, title="results", name="results.png")
-=======
-        sc.add(signal(sample + position))
-    ift.plot(sc.mean, title="Posterior Mean")
-    ift.plot(ift.sqrt(sc.var), title="Posterior Standard Deviation")
-
-    powers = [A(s + position) for s in samples]
-    ift.plot(
-        [A(position), A(MOCK_POSITION)] + powers,
+    plot.add(
+        [A(position), A(MOCK_POSITION)]+powers,
         title="Sampled Posterior Power Spectrum")
-    ift.plot_finish(ny=1, nx=3, xsize=24, ysize=6, name="results.png")
->>>>>>> 2547e3d0
+    plot.output(ny=1, nx=3, xsize=24, ysize=6, name="results.png")