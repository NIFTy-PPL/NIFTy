# This program is free software: you can redistribute it and/or modify
# it under the terms of the GNU General Public License as published by
# the Free Software Foundation, either version 3 of the License, or
# (at your option) any later version.
#
# This program is distributed in the hope that it will be useful,
# but WITHOUT ANY WARRANTY; without even the implied warranty of
# MERCHANTABILITY or FITNESS FOR A PARTICULAR PURPOSE.  See the
# GNU General Public License for more details.
#
# You should have received a copy of the GNU General Public License
# along with this program.  If not, see <http://www.gnu.org/licenses/>.
#
# Copyright(C) 2013-2019 Max-Planck-Society
#
# NIFTy is being developed at the Max-Planck-Institut fuer Astrophysik.

############################################################
# Non-linear tomography
# The data is integrated lines of sight
# Random lines (set mode=0), radial lines (mode=1)
#############################################################

import numpy as np

import nifty5 as ift


def random_los(n_los):
    starts = list(np.random.uniform(0, 1, (n_los, 2)).T)
    ends = list(0.5 + 0*np.random.uniform(0, 1, (n_los, 2)).T)
    return starts, ends


def radial_los(n_los):
    starts = list(np.random.uniform(0, 1, (n_los, 2)).T)
    ends = list(np.random.uniform(0, 1, (n_los, 2)).T)
    return starts, ends


if __name__ == '__main__':
    np.random.seed(420)

    # Choose between random line-of-sight response (mode=1) and radial lines
    # of sight (mode=2)
    mode = 1

    position_space = ift.RGSpace([128, 128])

    # Set up an amplitude operator for the field
    # The parameters mean:
    # 64 spectral bins
    #
    # Spectral smoothness (affects Gaussian process part)
    # 3 = relatively high variance of spectral curbvature
    # 0.4 = quefrency mode below which cepstrum flattens
    #
    # Power-law part of spectrum:
    # -5 = preferred power-law slope
    # 0.5 = low variance of power-law slope
    # 0.4 = y-intercept mean
    # 0.3 = relatively high y-intercept variance
    A = ift.AmplitudeOperator(position_space, 64, 3, 0.4, -5., 0.5, 0.4, 0.3)

    # Build the operator for a correlated signal
    harmonic_space = position_space.get_default_codomain()
    ht = ift.HarmonicTransformOperator(harmonic_space, position_space)
    power_space = A.target[0]
    power_distributor = ift.PowerDistributor(harmonic_space, power_space)

    vol = ift.ScalingOperator(harmonic_space.scalar_dvol**(-0.5),
                              harmonic_space)
    correlated_field = ht(
        vol(power_distributor(A))*ift.ducktape(harmonic_space, None, 'xi'))
    # Alternatively, one can use:
    # correlated_field = ift.CorrelatedField(position_space, A)

    # Apply a nonlinearity
    signal = ift.sigmoid(correlated_field)

    # Build the line-of-sight response and define signal response
    LOS_starts, LOS_ends = random_los(100) if mode == 1 else radial_los(100)
    R = ift.LOSResponse(position_space, starts=LOS_starts, ends=LOS_ends)
    signal_response = R(signal)

    # Specify noise
    data_space = R.target
    noise = .001
    N = ift.ScalingOperator(noise, data_space)

    # Generate mock signal and data
    mock_position = ift.from_random('normal', signal_response.domain)
    data = signal_response(mock_position) + N.draw_sample()

    # Minimization parameters
    ic_sampling = ift.GradientNormController(iteration_limit=100)
    ic_newton = ift.GradInfNormController(
        name='Newton', tol=1e-7, iteration_limit=35)
    minimizer = ift.NewtonCG(ic_newton)

    # Set up likelihood and information Hamiltonian
    likelihood = ift.GaussianEnergy(mean=data, covariance=N)(signal_response)
    H = ift.Hamiltonian(likelihood, ic_sampling)

    initial_position = ift.MultiField.full(H.domain, 0.)
    position = initial_position

    plot = ift.Plot()
    plot.add(signal(mock_position), title='Ground Truth')
    plot.add(R.adjoint_times(data), title='Data')
    plot.add([A.force(mock_position)], title='Power Spectrum')
    plot.output(ny=1, nx=3, xsize=24, ysize=6, name="setup.png")

    # number of samples used to estimate the KL
    N_samples = 20
<<<<<<< HEAD
    for i in range(2):
#        KL = ift.KL_Energy(position, H, N_samples)
        KL = ift.KL_Energy_MPI(position, H, N_samples, want_metric=True)
=======

    # Draw new samples to approximate the KL five times
    for i in range(5):
        # Draw new samples and minimize KL
        KL = ift.KL_Energy(position, H, N_samples)
>>>>>>> dd23c622
        KL, convergence = minimizer(KL)
        position = KL.position

        # Plot current reconstruction
        plot = ift.Plot()
        plot.add(signal(KL.position), title="reconstruction")
        plot.add([A.force(KL.position), A.force(mock_position)], title="power")
        plot.output(ny=1, ysize=6, xsize=16, name="loop-{:02}.png".format(i))

    # Draw posterior samples
    KL = ift.KL_Energy(position, H, N_samples)
    sc = ift.StatCalculator()
    for sample in KL.samples:
        sc.add(signal(sample + KL.position))

    # Plotting
    plot = ift.Plot()
    plot.add(sc.mean, title="Posterior Mean")
    plot.add(ift.sqrt(sc.var), title="Posterior Standard Deviation")

    powers = [A.force(s + KL.position) for s in KL.samples]
    plot.add(
        powers + [A.force(KL.position),
                  A.force(mock_position)],
        title="Sampled Posterior Power Spectrum",
        linewidth=[1.]*len(powers) + [3., 3.])
    plot.output(ny=1, nx=3, xsize=24, ysize=6, name="results.png")<|MERGE_RESOLUTION|>--- conflicted
+++ resolved
@@ -113,17 +113,11 @@
 
     # number of samples used to estimate the KL
     N_samples = 20
-<<<<<<< HEAD
-    for i in range(2):
-#        KL = ift.KL_Energy(position, H, N_samples)
-        KL = ift.KL_Energy_MPI(position, H, N_samples, want_metric=True)
-=======
 
     # Draw new samples to approximate the KL five times
     for i in range(5):
         # Draw new samples and minimize KL
         KL = ift.KL_Energy(position, H, N_samples)
->>>>>>> dd23c622
         KL, convergence = minimizer(KL)
         position = KL.position
 
