# -*- coding: utf-8 -*-

import nifty2go as ift
import numpy as np


if __name__ == "__main__":
    # Setting up parameters    |\label{code:wf_parameters}|
    correlation_length_scale = 1.  # Typical distance over which the field is correlated
    fluctuation_scale = 2.         # Variance of field in position space
    response_sigma = 0.05          # Smoothing length of response (in same unit as L)
    signal_to_noise = 1.5          # The signal to noise ratio
    np.random.seed(43)             # Fixing the random seed
    def power_spectrum(k):         # Defining the power spectrum
        a = 4 * correlation_length_scale * fluctuation_scale**2
        return a / (1 + (k * correlation_length_scale)**2) ** 2

    # Setting up the geometry |\label{code:wf_geometry}|
    L = 2.  # Total side-length of the domain
    N_pixels = 512  # Grid resolution (pixels per axis)
    signal_space = ift.RGSpace([N_pixels, N_pixels], distances=L/N_pixels)
    harmonic_space = signal_space.get_default_codomain()
    fft = ift.FFTOperator(harmonic_space, target=signal_space)
    power_space = ift.PowerSpace(harmonic_space,binbounds=ift.PowerSpace.useful_binbounds(harmonic_space,logarithmic=True))

    # Creating the mock signal |\label{code:wf_mock_signal}|
    S = ift.create_power_operator(harmonic_space, power_spectrum=power_spectrum)
    mock_power = ift.Field(power_space, val=power_spectrum(power_space.k_lengths))
    mock_signal = fft(mock_power.power_synthesize(real_signal=True))

    # Setting up an exemplary response
    mask = ift.Field(signal_space, val=1.)
    N10 = int(N_pixels/10)
    mask.val[N10*5:N10*9, N10*5:N10*9] = 0.
    R = ift.ResponseOperator(signal_space, sigma=(response_sigma,), exposure=(mask,))  #|\label{code:wf_response}|
    data_domain = R.target[0]
    R_harmonic = ift.ComposedOperator([fft, R])

    # Setting up the noise covariance and drawing a random noise realization
    ndiag = ift.Field(data_domain, mock_signal.var()/signal_to_noise).weight(1)
    N = ift.DiagonalOperator(ndiag)
    noise = ift.Field.from_random(domain=data_domain, random_type='normal',
                                  std=mock_signal.std()/np.sqrt(signal_to_noise), mean=0)
    data = R(mock_signal) + noise  #|\label{code:wf_mock_data}|

    # Wiener filter
    j = R_harmonic.adjoint_times(N.inverse_times(data))
<<<<<<< HEAD
    ctrl = ift.DefaultIterationController(verbose=True,tol_abs_gradnorm=0.1)
=======
    ctrl = ift.GradientNormController(verbose=True,tol_abs_gradnorm=0.1,iteration_limit=10)
>>>>>>> f89a5b17
    inverter = ift.ConjugateGradient(controller=ctrl)
    wiener_curvature = ift.library.WienerFilterCurvature(S=S, N=N, R=R_harmonic,inverter=inverter)
    m_k = wiener_curvature.inverse_times(j)  #|\label{code:wf_wiener_filter}|
    m = fft(m_k)

    # Probing the uncertainty |\label{code:wf_uncertainty_probing}|
    class Proby(ift.DiagonalProberMixin, ift.Prober): pass
    proby = Proby(signal_space, probe_count=1,ncpu=1)
    proby(lambda z: fft(wiener_curvature.inverse_times(fft.inverse_times(z))))  #|\label{code:wf_variance_fft_wrap}|

    sm = ift.FFTSmoothingOperator(signal_space, sigma=0.03)
    variance = ift.sqrt(sm(proby.diagonal.weight(-1)))  #|\label{code:wf_variance_weighting}|

    # Plotting #|\label{code:wf_plotting}|
    ift.plotting.plot(variance,name="uncertainty.pdf",xlabel='Pixel index', ylabel='Pixel index')
    ift.plotting.plot(mock_signal,name="mock_signal.pdf",xlabel='Pixel index', ylabel='Pixel index')
    ift.plotting.plot(ift.Field(signal_space, val=data.val),name="data.pdf",xlabel='Pixel index', ylabel='Pixel index')
    ift.plotting.plot(m,name="map.pdf",xlabel='Pixel index', ylabel='Pixel index')
<|MERGE_RESOLUTION|>--- conflicted
+++ resolved
@@ -45,11 +45,7 @@
 
     # Wiener filter
     j = R_harmonic.adjoint_times(N.inverse_times(data))
-<<<<<<< HEAD
-    ctrl = ift.DefaultIterationController(verbose=True,tol_abs_gradnorm=0.1)
-=======
-    ctrl = ift.GradientNormController(verbose=True,tol_abs_gradnorm=0.1,iteration_limit=10)
->>>>>>> f89a5b17
+    ctrl = ift.GradientNormController(verbose=True,tol_abs_gradnorm=0.1)
     inverter = ift.ConjugateGradient(controller=ctrl)
     wiener_curvature = ift.library.WienerFilterCurvature(S=S, N=N, R=R_harmonic,inverter=inverter)
     m_k = wiener_curvature.inverse_times(j)  #|\label{code:wf_wiener_filter}|
