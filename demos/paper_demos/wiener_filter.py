import nifty4 as ift
import numpy as np


if __name__ == "__main__":
    # Setting up parameters
    L = 2.                         # Total side-length of the domain
    N_pixels = 512                 # Grid resolution (pixels per axis)
    correlation_length_scale = 1.  # Typical distance over which the field is
                                   # correlated
    fluctuation_scale = 2.         # Variance of field in position space
    response_sigma = 0.05          # Smoothing length of response
    signal_to_noise = 1.5          # The signal to noise ratio
    np.random.seed(43)             # Fixing the random seed

    def power_spectrum(k):         # Defining the power spectrum
        a = 4 * correlation_length_scale * fluctuation_scale**2
        return a / (1 + (k * correlation_length_scale)**2) ** 2

    signal_space = ift.RGSpace([N_pixels, N_pixels], distances=L/N_pixels)
    harmonic_space = signal_space.get_default_codomain()
    fft = ift.HarmonicTransformOperator(harmonic_space, target=signal_space)
    power_space = ift.PowerSpace(
        harmonic_space, binbounds=ift.PowerSpace.useful_binbounds(
            harmonic_space, logarithmic=True))

    # Creating the mock signal
    S = ift.create_power_operator(harmonic_space,
                                  power_spectrum=power_spectrum)
    mock_power = ift.PS_field(power_space, power_spectrum)
    mock_signal = ift.power_synthesize(mock_power, real_signal=True)

    # Setting up an exemplary response
    mask = np.ones(signal_space.shape)
    N10 = int(N_pixels/10)
    mask[N10*5:N10*9, N10*5:N10*9] = 0.
    mask = ift.Field(signal_space, ift.dobj.from_global_data(mask))
<<<<<<< HEAD
    R = ift.ResponseOperator(signal_space, sigma=(response_sigma,),
                             sensitivity=(mask,))
=======
    R = ift.GeometryRemover(signal_space)
    R = R*ift.DiagonalOperator(mask)
    R = R*fft
    R = R * ift.create_harmonic_smoothing_operator((harmonic_space,),0,response_sigma)
>>>>>>> e7d4b853
    data_domain = R.target[0]

    # Setting up the noise covariance and drawing a random noise realization
<<<<<<< HEAD
    ndiag = 1e-8*ift.Field.full(data_domain, mock_signal.var()/signal_to_noise)
=======
    ndiag = 1e-8*ift.Field.full(data_domain, fft(mock_signal).var()/signal_to_noise)
>>>>>>> e7d4b853
    N = ift.DiagonalOperator(ndiag)
    noise = ift.Field.from_random(
        domain=data_domain, random_type='normal',
        std=mock_signal.std()/np.sqrt(signal_to_noise), mean=0)
    data = R(mock_signal) + noise

    # Wiener filter
    j = R.adjoint_times(N.inverse_times(data))
    ctrl = ift.GradientNormController(name="inverter", tol_abs_gradnorm=1e-6)
    inverter = ift.ConjugateGradient(controller=ctrl)
    wiener_curvature = ift.library.WienerFilterCurvature(
        S=S, N=N, R=R, inverter=inverter)
    m_k = wiener_curvature.inverse_times(j)
    m = fft(m_k)

    plotdict = {"xlabel": "Pixel index", "ylabel": "Pixel index",
                "colormap": "Planck-like"}
    ift.plot(mock_signal, name="mock_signal.png", **plotdict)
    ift.plot(ift.Field(signal_space, val=data.val),
             name="data.png", **plotdict)
    ift.plot(m, name="map.png", **plotdict)
    # Probing the uncertainty
    class Proby(ift.DiagonalProberMixin, ift.Prober):
        pass
    proby = Proby(harmonic_space, probe_count=1, ncpu=1)
    proby(lambda z: wiener_curvature.inverse_times(z))

    sm = ift.FFTSmoothingOperator(signal_space, sigma=0.03)
    variance = ift.sqrt(sm(proby.diagonal.weight(-1)))

    # Plotting
    plotdict = {"xlabel": "Pixel index", "ylabel": "Pixel index",
                "colormap": "Planck-like"}
    ift.plot(variance, name="uncertainty.png", **plotdict)
    ift.plot(mock_signal, name="mock_signal.png", **plotdict)
    ift.plot(ift.Field(signal_space, val=data.val),
             name="data.png", **plotdict)
    ift.plot(m, name="map.png", **plotdict)<|MERGE_RESOLUTION|>--- conflicted
+++ resolved
@@ -35,23 +35,14 @@
     N10 = int(N_pixels/10)
     mask[N10*5:N10*9, N10*5:N10*9] = 0.
     mask = ift.Field(signal_space, ift.dobj.from_global_data(mask))
-<<<<<<< HEAD
-    R = ift.ResponseOperator(signal_space, sigma=(response_sigma,),
-                             sensitivity=(mask,))
-=======
     R = ift.GeometryRemover(signal_space)
     R = R*ift.DiagonalOperator(mask)
     R = R*fft
     R = R * ift.create_harmonic_smoothing_operator((harmonic_space,),0,response_sigma)
->>>>>>> e7d4b853
     data_domain = R.target[0]
 
     # Setting up the noise covariance and drawing a random noise realization
-<<<<<<< HEAD
-    ndiag = 1e-8*ift.Field.full(data_domain, mock_signal.var()/signal_to_noise)
-=======
     ndiag = 1e-8*ift.Field.full(data_domain, fft(mock_signal).var()/signal_to_noise)
->>>>>>> e7d4b853
     N = ift.DiagonalOperator(ndiag)
     noise = ift.Field.from_random(
         domain=data_domain, random_type='normal',
